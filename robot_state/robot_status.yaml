gripper_status: null
gripper_vial_index: null
held_pipet_type: null
pipet_fluid_vial_index: null
<<<<<<< HEAD
pipet_fluid_volume: null
=======
pipet_fluid_volume: 0.0
>>>>>>> 40028f61
pipets_used:
  large_tip_rack_1: 0
  large_tip_rack_2: 0
  small_tip_rack_1: 48
  small_tip_rack_2: 48<|MERGE_RESOLUTION|>--- conflicted
+++ resolved
@@ -2,11 +2,7 @@
 gripper_vial_index: null
 held_pipet_type: null
 pipet_fluid_vial_index: null
-<<<<<<< HEAD
-pipet_fluid_volume: null
-=======
 pipet_fluid_volume: 0.0
->>>>>>> 40028f61
 pipets_used:
   large_tip_rack_1: 0
   large_tip_rack_2: 0
