nr_occupied: false
<<<<<<< HEAD
num_in_source: 3
num_in_waste: 0
wellplate_type: 48 WELL PLATE
=======
num_in_source: 0
num_in_waste: 1
wellplate_type: 96 WELL PLATE
>>>>>>> 98d63a53
<|MERGE_RESOLUTION|>--- conflicted
+++ resolved
@@ -1,10 +1,4 @@
 nr_occupied: false
-<<<<<<< HEAD
-num_in_source: 3
-num_in_waste: 0
-wellplate_type: 48 WELL PLATE
-=======
 num_in_source: 0
 num_in_waste: 1
-wellplate_type: 96 WELL PLATE
->>>>>>> 98d63a53
+wellplate_type: 96 WELL PLATE