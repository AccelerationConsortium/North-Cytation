nr_occupied: false
<<<<<<< HEAD
num_in_source: 0
num_in_waste: 1
=======
num_in_source: 4
num_in_waste: 0
>>>>>>> 75d4ec80
wellplate_type: 48 WELL PLATE<|MERGE_RESOLUTION|>--- conflicted
+++ resolved
@@ -1,9 +1,4 @@
 nr_occupied: false
-<<<<<<< HEAD
-num_in_source: 0
-num_in_waste: 1
-=======
 num_in_source: 4
 num_in_waste: 0
->>>>>>> 75d4ec80
 wellplate_type: 48 WELL PLATE