--- conflicted
+++ resolved
@@ -4,12 +4,7 @@
 pipet_fluid_vial_index: null
 pipet_fluid_volume: 0.0
 pipets_used:
-<<<<<<< HEAD
-  lower_rack_1: 0
-  upper_rack_1: 0
-=======
   large_tip_rack_1: 3
   large_tip_rack_2: 0
   small_tip_rack_1: 0
-  small_tip_rack_2: 0
->>>>>>> 16b3b697
+  small_tip_rack_2: 0