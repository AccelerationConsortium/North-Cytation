--- conflicted
+++ resolved
@@ -1018,14 +1018,11 @@
 
     #Check the original status of the vial in order to send it to its home location
     def return_vial_home(self,vial_name):
-<<<<<<< HEAD
         """
         Return the specified vial to its home location.
         Args:
             `vial_name` (str): Name of the vial to return home.
         """
-=======
->>>>>>> c90a7c4e
         vial_index = self.normalize_vial_index(vial_name) #Convert to int if needed
         
         home_location = self.get_vial_info(vial_index,'home_location')
@@ -1039,10 +1036,7 @@
 
     #Drop off a vial at a location that you already have
     def drop_off_vial(self, vial_name, location, location_index):
-<<<<<<< HEAD
-
-=======
->>>>>>> c90a7c4e
+
         vial_index = self.normalize_vial_index(vial_name) #Convert to int if needed
 
         destination = self.get_location(False,location,location_index)
@@ -1061,14 +1055,9 @@
         self.GRIPPER_VIAL_INDEX = None
         self.save_robot_status() #Update in memory
 
-<<<<<<< HEAD
     def grab_vial(self,vial_name):
         
         vial_index = self.normalize_vial_index(vial_name) #Convert to int if needed
-=======
-    def grab_vial(self,vial_index):
-        vial_index = self.normalize_vial_index(vial_index) #Convert to int if needed
->>>>>>> c90a7c4e
         
         print("Grabbing vial")
         initial_location = self.get_vial_location(vial_index, False)
@@ -1093,7 +1082,6 @@
         self.save_robot_status() #Save the status of the robot
 
     #Send the vial to a specified location
-<<<<<<< HEAD
     def move_vial_to_location(self,vial_name:str,location:str,location_index:int):
         """
         Moves vial to specified location
@@ -1105,16 +1093,6 @@
          """
         
         vial_index = self.normalize_vial_index(vial_name) #Convert to int if needed
-=======
-    def move_vial_to_location(self,vial_index,location,location_index):
-        """
-        move_vial_to_location(vial_name: str, location: str, location_index: int)
-        - vial_name: Name of the vial to move
-        - location: Description of the location to move to (e.g., 'clamp', 'photoreactor_array', 'main_8mL_rack', 'heater')
-        - location_index: Index of the location to move to (e.g., 0 for the first position, 1 for the second position, etc.)
-        """    
-        vial_index = self.normalize_vial_index(vial_index) #Convert to int if needed
->>>>>>> c90a7c4e
 
         print("Moving vial " + self.get_vial_info(vial_index,'vial_name') + " to " + location + ": " + str(location_index))
         self.grab_vial(vial_index) #Grab the vial
