--- conflicted
+++ resolved
@@ -295,11 +295,7 @@
     #Pipet from a vial into another vial
     #Use calibration (not implemented) is if you want to adjust the volume based off a known calibration
     #Aspirate conditioning is an alternate way to aspirate (up and down some number of cycles)
-<<<<<<< HEAD
-    def aspirate_from_vial(self, source_vial_num, amount_mL, move_to_aspirate=True, use_calibration=False, asp_disp_cycles=0, track_height=True, vial_wait_time=0, aspirate_speed=11):
-=======
-    def aspirate_from_vial(self, source_vial_num, amount_mL, specified_tip=None, use_calibration=False, asp_disp_cycles=0, track_height=True, vial_wait_time=0, aspirate_speed=11):
->>>>>>> e6d99f3a
+    def aspirate_from_vial(self, source_vial_num, amount_mL, move_to_aspirate=True, specified_tip=None, use_calibration=False, asp_disp_cycles=0, track_height=True, vial_wait_time=0, aspirate_speed=11):
         error_check_list = [] #List of specific errors for this method
         error_check_list.append([self.is_vial_pipetable(source_vial_num), True, "Can't pipet from vial. Vial may be marked as closed."])
 
@@ -400,11 +396,7 @@
         self.dispense_into_vial(dest_vial_index,volume,move_to_dispense=move_to_dispense)
 
     #Measure_Weight gives you the option to report the mass dispensed
-<<<<<<< HEAD
-    def dispense_into_vial(self, dest_vial_num, amount_mL, move_to_dispense=True, dispense_speed=11, measure_weight=False):     
-=======
     def dispense_into_vial(self, dest_vial_num, amount_mL, initial_move=True,dispense_speed=11, measure_weight=False):     
->>>>>>> e6d99f3a
         error_check_list = [] #List of specific errors for this method
         error_check_list.append([self.is_vial_pipetable(dest_vial_num), True, "Can't pipet, at least one vial is capped"])    
         print("Pipetting into vial " + self.get_vial_name(dest_vial_num) + ", amount: " + str(amount_mL) + " mL")
@@ -425,11 +417,6 @@
             if measure_weight and dest_vial_clamped:
                 initial_mass = self.c9.read_steady_scale()
 
-<<<<<<< HEAD
-            if move_to_dispense:
-                self.c9.goto_xy_safe(location, vel=15)
-            self.pipet_from_location(amount_mL, dispense_speed, height+20, aspirate = False)
-=======
             if initial_move:
                 self.c9.goto_xy_safe(location, vel=15)
 
@@ -440,7 +427,6 @@
                 add_height = 55
 
             self.pipet_from_location(amount_mL, dispense_speed, height+add_height, aspirate = False)
->>>>>>> e6d99f3a
 
             #Track the added volume in the dataframe
             self.VIAL_DF.at[dest_vial_num,'vial volume (mL)']=self.VIAL_DF.at[dest_vial_num,'vial volume (mL)']+amount_mL
