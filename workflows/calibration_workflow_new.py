--- conflicted
+++ resolved
@@ -11,13 +11,8 @@
 MEASUREMENT_PROTOCOL_FILE = r"C:\Protocols\Ilya_Measurement.prt"
 SIMULATE = False
 REPLICATES = 5
-<<<<<<< HEAD
-#VOLUMES = [0.02, 0.05, 0.10, 0.15, 0.20]  # In mL
-VOLUMES = [0.05]
-=======
 VOLUMES = [0.02, 0.05, 0.10, 0.15, 0.20]  # In mL
 ARGS = [] #TODO
->>>>>>> 916f9e39
 DENSITY_LIQUID = 0.997  # g/mL
 EXPECTED_MASSES = [v * DENSITY_LIQUID * 1000 for v in VOLUMES]  # in mg
 EXPECTED_ABS = None  # Placeholder if needed later
@@ -40,64 +35,6 @@
 
     lash_e.nr_robot.move_vial_to_location('measurement_vial', 'clamp', 0)
 
-<<<<<<< HEAD
-    for i, volume in enumerate(VOLUMES):
-        measurement_results_a = []
-        measurement_results_b = []
-        start_time = time.time()
-
-        # Method A: No air gap
-        for j in range(REPLICATES):
-            blowout_vol = 0.5
-            lash_e.nr_robot.aspirate_from_vial('liquid_source', volume)
-            mass = lash_e.nr_robot.dispense_into_vial('measurement_vial', volume, measure_weight=True,blowout_vol=blowout_vol)
-            print(mass)
-            measurement_results_a.append(mass)
-            raw_data.append({"volume_mL": volume, "replicate": j+1, "method": "A", "measured_mass_mg": mass})
-
-        # Method B: With air gap
-        for j in range(REPLICATES):
-            air_vol = 0.050
-            lash_e.nr_robot.aspirate_from_vial('liquid_source', volume, pre_asp_air_vol=air_vol)
-            mass = lash_e.nr_robot.dispense_into_vial('measurement_vial', volume + air_vol, measure_weight=True)
-            print(mass)
-            measurement_results_b.append(mass)
-            raw_data.append({"volume_mL": volume, "replicate": j+1, "method": "B", "measured_mass_mg": mass})
-
-        end_time = time.time()
-        time_elapsed = (end_time - start_time) / REPLICATES
-        time_score = 1 / (1 + np.exp((time_elapsed - EXPECTED_TIME[i])))
-
-        mean_a = np.mean(measurement_results_a) * 1000
-        std_a = np.std(measurement_results_a)
-        dev_a = (mean_a - EXPECTED_MASSES[i]) / EXPECTED_MASSES[i] * 100
-
-        mean_b = np.mean(measurement_results_b) * 1000
-        std_b = np.std(measurement_results_b)
-        dev_b = (mean_b - EXPECTED_MASSES[i]) / EXPECTED_MASSES[i] * 100
-
-        results_df.loc[len(results_df)] = [
-            volume, mean_a, std_a, dev_a, mean_b, std_b, dev_b, time_elapsed, time_score
-        ]
-
-        print(f"Volume deposited: {volume} mL with {REPLICATES} replicates")
-        print(f"Measurement type: {method}")
-        print(f"Method A: Mean={mean_a:.2f} mg, Std={std_a*1000:.2f} mg, Deviation={dev_a:.2f}%")
-        print(f"Method B: Mean={mean_b:.2f} mg, Std={std_b*1000:.2f} mg, Deviation={dev_b:.2f}%")
-        print(f"Elapsed Time: {time_elapsed:.2f} sec/replicate | Time Score: {time_score:.2f}")
-        print("------------------------------")
-
-    lash_e.nr_robot.remove_pipet()
-    lash_e.nr_robot.return_vial_home('measurement_vial')
-    lash_e.nr_robot.move_home()
-
-    # Save results
-    timestamp = datetime.now().strftime("%Y%m%d_%H%M%S")
-    results_df.to_csv(f"../utoronto_demo/output/{timestamp}_summary.csv", index=False)
-    raw_df = pd.DataFrame(raw_data)
-    raw_df.to_csv( f"../utoronto_demo/output/{timestamp}_raw_data.csv", index=False)
-    print("Results saved to volume_mass_comparison.csv and raw_mass_measurements.csv")
-=======
     for args in ARGS:
         print("Conditions: ", args)
 
@@ -114,20 +51,36 @@
                 measurement_results_a.append(mass)
                 raw_data.append({"volume_mL": volume, "replicate": j+1, "method": "A", "measured_mass_mg": mass})
 
-            end_time = time.time()
-            time_elapsed = (end_time - start_time) / REPLICATES
+        # Method B: With air gap
+        for j in range(REPLICATES):
+            air_vol = 0.020
+            lash_e.nr_robot.aspirate_from_vial('liquid_source', volume, pre_asp_air_vol=air_vol)
+            mass = lash_e.nr_robot.dispense_into_vial('measurement_vial', volume + air_vol, measure_weight=True)
+            measurement_results_b.append(mass)
+            raw_data.append({"volume_mL": volume, "replicate": j+1, "method": "B", "measured_mass_mg": mass})
 
-            mean_a = np.mean(measurement_results_a)
-            std_a = np.std(measurement_results_a)
-            dev_a = (mean_a - EXPECTED_MASSES[i]) / EXPECTED_MASSES[i] * 100
+        end_time = time.time()
+        time_elapsed = (end_time - start_time) / REPLICATES
+        time_score = 1 / (1 + np.exp((time_elapsed - EXPECTED_TIME[i])))
 
-            results_df.loc[len(results_df)] = [volume, mean_a, std_a, dev_a, time_elapsed]
+        mean_a = np.mean(measurement_results_a)
+        std_a = np.std(measurement_results_a)
+        dev_a = (mean_a - EXPECTED_MASSES[i]) / EXPECTED_MASSES[i] * 100
 
-            print(f"Volume deposited: {volume} mL with {REPLICATES} replicates")
-            print(f"Measurement type: {method}")
-            print(f"Method A: Mean={mean_a:.2f}, Std={std_a:.2f}, Deviation={dev_a:.2f}%")
-            print(f"Elapsed Time: {time_elapsed:.2f} sec/replicate")
-            print("------------------------------")
+        mean_b = np.mean(measurement_results_b)
+        std_b = np.std(measurement_results_b)
+        dev_b = (mean_b - EXPECTED_MASSES[i]) / EXPECTED_MASSES[i] * 100
+
+        results_df.loc[len(results_df)] = [
+            volume, mean_a, std_a, dev_a, mean_b, std_b, dev_b, time_elapsed, time_score
+        ]
+
+        print(f"Volume deposited: {volume} mL with {REPLICATES} replicates")
+        print(f"Measurement type: {method}")
+        print(f"Method A: Mean={mean_a:.2f}, Std={std_a:.2f}, Deviation={dev_a:.2f}%")
+        print(f"Method B: Mean={mean_b:.2f}, Std={std_b:.2f}, Deviation={dev_b:.2f}%")
+        print(f"Elapsed Time: {time_elapsed:.2f} sec/replicate | Time Score: {time_score:.2f}")
+        print("------------------------------")
 
         # Save results
         timestamp = datetime.now().strftime("%Y%m%d_%H%M%S")
@@ -135,6 +88,5 @@
         raw_df = pd.DataFrame(raw_data)
         raw_df.to_csv( f"../utoronto_demo/output/{timestamp}_raw_data.csv", index=False)
         print("Results saved to volume_mass_comparison.csv and raw_mass_measurements.csv")
->>>>>>> 916f9e39
 
 sample_workflow()