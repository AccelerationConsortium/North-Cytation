--- conflicted
+++ resolved
@@ -20,11 +20,7 @@
        # lash_e.nr_robot.home_axis(i) #Home the track
     print()
 
-<<<<<<< HEAD
-def transfer_samples_into_wellplate_and_characterize(lash_e,sample_index,first_well_index,cytation_protocol_file_path,replicates,output_dir,well_volume=0.2,simulate=True):
-=======
 def transfer_samples_into_wellplate_and_characterize(lash_e,sample_index,first_well_index,cytation_protocol_file_path,replicates,output_dir,simulate=False,well_volume=0.2):
->>>>>>> 1431e0bf
     print("\nTransferring sample: ", sample_index, " to wellplate at well index: ", first_well_index)
     lash_e.nr_robot.move_vial_to_location(sample_index, location="main_8mL_rack", location_index=44) #Move sample to safe pipetting position
     lash_e.nr_robot.aspirate_from_vial(sample_index, well_volume*replicates,track_height=True)
@@ -74,13 +70,8 @@
     print(vial_status)
 
     #Initialize the workstation, which includes the robot, track, cytation and photoreactors
-<<<<<<< HEAD
-    SIMULATE = True #Set to True if you want to simulate the robot, False if you want to run it on the real robot
-    lash_e = Lash_E(INPUT_VIAL_STATUS_FILE, simulate=SIMULATE)
-=======
     SIMULATE = LOGGING = False #Set to True if you want to simulate the robot, False if you want to run it on the real robot
     lash_e = Lash_E(INPUT_VIAL_STATUS_FILE, simulate=SIMULATE, logging=LOGGING)
->>>>>>> 1431e0bf
 
     #This section is simply to create easier to remember and read indices for the vials
     #vial_numbers = vial_status['vial_index'].values #Gives you the values
