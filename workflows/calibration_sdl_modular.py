--- conflicted
+++ resolved
@@ -40,17 +40,11 @@
 BATCH_SIZE = 1
 REPLICATES = 1  # for optimization
 PRECISION_REPLICATES = 5
-<<<<<<< HEAD
 # Volume generation configuration
 MIN_VOLUME_ML = 0.3      # Minimum volume in mL
 MAX_VOLUME_ML = 1.0      # Maximum volume in mL  
 NUM_VOLUMES = 3          # Number of volumes to test
 VOLUMES = []             # Will be generated automatically
-=======
-VOLUMES = [0.05, 0.025, 0.1] #Small tip
-#VOLUMES = [0.3, 0.5, 1.0] # Large tip
-#VOLUMES = [0.02, 0.01, 0.005] #Very small volumes
->>>>>>> f004f936
 MAX_WELLS = 96
 INPUT_VIAL_STATUS_FILE = "status/calibration_vials_short.csv"
 
