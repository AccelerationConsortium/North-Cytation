# calibration_sdl_modular.py
import sys
import os
#asd
sys.path.append("../North-Cytation")

from calibration_sdl_base import *
from master_usdl_coordinator import Lash_E
import recommenders.pipeting_optimizer_v2 as recommender_v2
import recommenders.pipetting_optimizer_v3 as recommender_v3
from datetime import datetime
import pandas as pd
import numpy as np

# Conditionally import slack_agent
try:
    import slack_agent
    SLACK_AVAILABLE = True
except Exception as e:
    print(f"Warning: Could not import slack_agent: {e}")
    print("Slack notifications will be disabled.")
    slack_agent = None
    SLACK_AVAILABLE = False

# Conditionally import LLM optimizer
try:
    import recommenders.llm_optimizer as llm_opt
    LLM_AVAILABLE = True
except ImportError as e:
    print(f"Warning: Could not import LLM optimizer: {e}")
    print("LLM optimization will be disabled.")
    llm_opt = None
    LLM_AVAILABLE = False

# --- Experiment Config ---
<<<<<<< HEAD
LIQUID = "glycerol"
SIMULATE = True
=======
LIQUID = "water"
SIMULATE = False
>>>>>>> 6c862ca4
SEED = 7
INITIAL_SUGGESTIONS = 5  # replaces SOBOL_CYCLES_PER_VOLUME
BATCH_SIZE = 1
REPLICATES = 1  # for optimization
PRECISION_REPLICATES = 5
# Volume generation configuration
MIN_VOLUME_ML = 0.3      # Minimum volume in mL
MAX_VOLUME_ML = 1.0      # Maximum volume in mL  
NUM_VOLUMES = 3          # Number of volumes to test
VOLUMES = []             # Will be generated automatically
MAX_WELLS = 96
INPUT_VIAL_STATUS_FILE = "status/calibration_vials_short.csv"


# --- LLM Configuration ---
# Two independent LLM settings for different phases:
# 1. SCREENING: Initial exploration of parameter space (first volume only)
#    - USE_LLM_FOR_SCREENING = True: Use LLM instead of SOBOL for initial suggestions
#    - USE_LLM_FOR_SCREENING = False: Use SOBOL for initial suggestions (default)
# 
# 2. OPTIMIZATION: Finding better parameters when current ones don't meet criteria
#    - USE_LLM_FOR_OPTIMIZATION = True: Use LLM instead of Bayesian optimization
#    - USE_LLM_FOR_OPTIMIZATION = False: Use Bayesian optimization (default)
USE_LLM_FOR_SCREENING = False     # LLM vs SOBOL for initial exploration (first volume)
USE_LLM_FOR_OPTIMIZATION = False  # LLM vs Bayesian for optimization loops

# --- Bayesian Model Configuration ---
# Controls which Bayesian acquisition function to use for optimization
# NOTE: This is only used when USE_LLM_FOR_OPTIMIZATION = False
# Options: 'qEI' (Expected Improvement), 'qLogEI' (Log Expected Improvement), 'qNEHVI' (Noisy Expected Hypervolume Improvement)
BAYESIAN_MODEL_TYPE = 'qEI'  # Default Bayesian acquisition function

# Criteria (For real life testing) - Volume-dependent relative percentage tolerances
# Based on pipetting accuracy standards: relative bias and CV thresholds
BASE_TIME_SECONDS = 20  # Base time in seconds for optimization acceptance (cutoff)... Should probably calculate from viscosity. Eg 20s for water, 60s for glycerol... Can this be automated?
TIME_SCALING_FACTOR = 2.5  # Default: +2.5 seconds per 100 μL above baseline (will be updated adaptively)
TIME_BUFFER_FRACTION = 0.1  # Buffer fraction: optimal_time = base_time * (1 - buffer)
ADAPTIVE_TIME_SCALING = True  # Calculate TIME_SCALING_FACTOR from actual measurements when possible
TIME_TRANSITION_MODE = "relu"  # Options: "relu" (max(0,x)), "smooth" (log(1+exp(x))), "asymmetric" (gentle penalty for fast times)

# Relative percentage tolerances (applies to both optimization and precision test)
# Volume ranges defined as (min_volume_ul, max_volume_ul, tolerance_pct)
# Ranges should be ordered from largest to smallest volume for proper lookup
# If target ≥ 100 µL: pass if |rel_bias| ≤ 1% and CV ≤ 1%
# Else if 10 ≤ target < 100: pass if |rel_bias| ≤ 3% and CV ≤ 3%  
# Else if 1 ≤ target < 10: pass if |rel_bias| ≤ 5% and CV ≤ 5%
VOLUME_TOLERANCE_RANGES = [
    {'min_ul': 100, 'max_ul': 1000, 'tolerance_pct': 1.0, 'name': 'large_volume'},   # ≥100µL: 1%
    {'min_ul': 10,  'max_ul': 100,          'tolerance_pct': 3.0, 'name': 'medium_volume'}, # 10-99µL: 3%  
    {'min_ul': 1,   'max_ul': 10,           'tolerance_pct': 5.0, 'name': 'small_volume'},  # 1-9µL: 5%
    {'min_ul': 0,   'max_ul': 1,            'tolerance_pct': 10.0, 'name': 'micro_volume'}, # <1µL: 10% (fallback)
]

# Selective parameter optimization config
MAX_OVERASPIRATE_UL = 10.0  # Maximum overaspirate volume in microliters (fixed)
USE_SELECTIVE_OPTIMIZATION = True  # Enable selective parameter optimization
USE_HISTORICAL_DATA_FOR_OPTIMIZATION = False  # Load data from previous volumes into optimizer
VOLUME_DEPENDENT_PARAMS = ["blowout_vol", "overaspirate_vol"]  # Parameters to optimize for each volume
ALL_PARAMS = ["aspirate_speed", "dispense_speed", "aspirate_wait_time", "dispense_wait_time", 
              "retract_speed", "blowout_vol", "post_asp_air_vol", "overaspirate_vol"]

if SIMULATE:
    DEFAULT_LOCAL_AUTOSAVE_DIR = os.path.abspath(os.path.join(os.path.dirname(__file__), '..', 'output', 'calibration_runs'))
    os.makedirs(DEFAULT_LOCAL_AUTOSAVE_DIR, exist_ok=True)
    BASE_AUTOSAVE_DIR = os.environ.get('CALIBRATION_AUTOSAVE_DIR', DEFAULT_LOCAL_AUTOSAVE_DIR)
    print(f"[info] Using BASE_AUTOSAVE_DIR={BASE_AUTOSAVE_DIR}")
else:
    BASE_AUTOSAVE_DIR='C:\\Users\\Imaging Controller\\Desktop\\Calibration_SDL_Output\\New_Method'

# --- Helper Methods ---
def generate_volumes(min_vol_ml, max_vol_ml, num_volumes):
    """Generate volume sequence with GCD-based rounding and optimal sequencing.
    
    Args:
        min_vol_ml: Minimum volume in mL
        max_vol_ml: Maximum volume in mL  
        num_volumes: Number of volumes to generate
        
    Returns:
        list: Volumes in optimal testing sequence (middle → high → remaining)
    """
    import math
    
    if num_volumes < 2:
        return [min_vol_ml]
    if num_volumes == 2:
        return [max_vol_ml, min_vol_ml]  # Start with harder case
    
    # Convert to μL for easier GCD calculation
    min_vol_ul = int(min_vol_ml * 1000)
    max_vol_ul = int(max_vol_ml * 1000)
    
    # Calculate GCD for common denominator
    gcd = math.gcd(min_vol_ul, max_vol_ul)
    
    # Generate evenly spaced volumes
    range_ul = max_vol_ul - min_vol_ul
    spacing_ul = range_ul / (num_volumes - 1)
    
    volumes_ul = []
    for i in range(num_volumes):
        vol_ul = min_vol_ul + (i * spacing_ul)
        # Round down to nearest GCD multiple
        vol_ul_rounded = (int(vol_ul) // gcd) * gcd
        volumes_ul.append(vol_ul_rounded)
    
    # Ensure endpoints are exact
    volumes_ul[0] = min_vol_ul
    volumes_ul[-1] = max_vol_ul
    
    # Convert back to mL
    volumes_ml = [vol / 1000.0 for vol in volumes_ul]
    
    # Sort by optimal testing sequence: middle → high → low → remaining
    if len(volumes_ml) >= 3:
        middle_idx = len(volumes_ml) // 2
        sequence = [volumes_ml[middle_idx]]  # Start with middle
        sequence.append(volumes_ml[-1])      # Then highest  
        sequence.extend([vol for i, vol in enumerate(volumes_ml) if i != middle_idx and i != len(volumes_ml)-1])
    else:
        sequence = volumes_ml[::-1]  # Just reverse for 2 volumes
    
    return sequence

def calculate_adaptive_time_scaling(completed_volumes, optimal_conditions_data):
    """Calculate TIME_SCALING_FACTOR from actual measurements when we have data.
    
    Formula: 100 * [time(Vol_high) - time(Vol_low)] / (vol_high_uL - vol_low_uL)
    
    Args:
        completed_volumes: List of (volume_mL, params) pairs from successful volumes
        optimal_conditions_data: List of optimal condition dictionaries with time measurements
        
    Returns:
        float: Calculated scaling factor in seconds per 100μL, or None if insufficient data
    """
    if len(completed_volumes) < 2 or len(optimal_conditions_data) < 2:
        return None
    
    # Get the last two successful volumes (most recent data)
    vol_low_mL, params_low = completed_volumes[-2]
    vol_high_mL, params_high = completed_volumes[-1]
    
    # Only calculate if we're using the same parameters (selective optimization)
    if not USE_SELECTIVE_OPTIMIZATION:
        return None
    
    # For selective optimization, volume-dependent params may differ, but others should be same
    non_volume_params_low = {k: v for k, v in params_low.items() if k not in VOLUME_DEPENDENT_PARAMS}
    non_volume_params_high = {k: v for k, v in params_high.items() if k not in VOLUME_DEPENDENT_PARAMS}
    
    # Check if non-volume-dependent parameters are the same
    for key in non_volume_params_low:
        if key in non_volume_params_high:
            if abs(non_volume_params_low[key] - non_volume_params_high[key]) > 1e-6:
                return None  # Parameters changed too much
    
    # Get the actual measured times from optimal_conditions
    time_low = optimal_conditions_data[-2].get('time_seconds')
    time_high = optimal_conditions_data[-1].get('time_seconds')
    
    if time_low is None or time_high is None:
        return None
    
    # Apply the formula: 100 * [time(Vol_high) - time(Vol_low)] / (vol_high_uL - vol_low_uL)
    vol_low_ul = vol_low_mL * 1000
    vol_high_ul = vol_high_mL * 1000
    
    if vol_high_ul <= vol_low_ul:
        return None  # Need increasing volume
    
    calculated_scaling = 100 * (time_high - time_low) / (vol_high_ul - vol_low_ul)
    
    print(f"📊 ADAPTIVE TIME SCALING: {vol_low_ul:.0f}μL→{vol_high_ul:.0f}μL: {time_low:.1f}s→{time_high:.1f}s = {calculated_scaling:.2f} s/100μL")
    
    return calculated_scaling

def get_volume_dependent_tolerances(volume_ml):
    """Calculate volume-dependent tolerances based on scalable volume ranges."""
    volume_ul = volume_ml * 1000  # Convert to μL
    
    # Find the appropriate tolerance range for this volume
    tolerance_pct = None
    range_name = 'unknown'
    
    for vol_range in VOLUME_TOLERANCE_RANGES:
        if vol_range['min_ul'] <= volume_ul < vol_range['max_ul']:
            tolerance_pct = vol_range['tolerance_pct']
            range_name = vol_range['name']
            break
    
    # Fallback if no range matched (shouldn't happen with properly defined ranges)
    if tolerance_pct is None:
        tolerance_pct = 10.0  # Default to 10% for safety
        range_name = 'fallback'
    
    # Convert percentage to absolute μL tolerance (same for both deviation and variation)
    tolerance_ul = volume_ul * (tolerance_pct / 100.0)
    
    # Calculate time scaling (keep existing time logic)
    volume_excess_ul = max(0, volume_ul - 100)  # Only scale above 100μL baseline
    scaling_factor = volume_excess_ul / 100  # Per 100μL scaling
    time_seconds = BASE_TIME_SECONDS + (TIME_SCALING_FACTOR * scaling_factor)
    
    # In simulation we can relax tolerances if needed
    if SIMULATE:
        try:
            # Allow environment override - use multipliers on the standard tolerances
            dev_multiplier = float(os.environ.get('SIM_DEV_MULTIPLIER', '2.0'))  # default 2x more lenient
            var_multiplier = float(os.environ.get('SIM_VAR_MULTIPLIER', '2.0'))  # default 2x more lenient
            time_multiplier = float(os.environ.get('SIM_TIME_MULTIPLIER', '1.25'))  # default 25% more time
        except ValueError:
            dev_multiplier, var_multiplier, time_multiplier = 2.0, 2.0, 1.25
        
        deviation_ul = tolerance_ul * dev_multiplier
        variation_ul = tolerance_ul * var_multiplier
        time_seconds = time_seconds * time_multiplier
    else:
        deviation_ul = tolerance_ul
        variation_ul = tolerance_ul

    # Calculate optimal time as a fraction of the cutoff time (automatic buffer)
    time_optimal_target = time_seconds * (1 - TIME_BUFFER_FRACTION)
    
    tolerances = {
        'deviation_ul': deviation_ul,
        'time_optimal_target': time_optimal_target,
        'variation_ul': variation_ul,
        'time_seconds': time_seconds,
        'tolerance_percent': tolerance_pct,  # For reference/logging
        'range_name': range_name             # Which range was used
    }
    
    return tolerances

def initialize_experiment():
    DENSITY_LIQUID = LIQUIDS[LIQUID]["density"]
    NEW_PIPET_EACH_TIME_SET = LIQUIDS[LIQUID]["refill_pipets"]
    state = {"measurement_vial_index": 0, "measurement_vial_name": "measurement_vial_0"}
    lash_e = Lash_E(INPUT_VIAL_STATUS_FILE, simulate=SIMULATE, initialize_biotek=False)
    lash_e.nr_robot.check_input_file()
    lash_e.nr_robot.move_vial_to_location("measurement_vial_0", "clamp", 0)
    return lash_e, DENSITY_LIQUID, NEW_PIPET_EACH_TIME_SET, state

def get_tip_volume_for_volume(lash_e, volume):
    """Get the tip volume capacity for a given pipetting volume"""
    try:
        # Use North_Safe's tip selection logic to get the appropriate tip
        tip_type = lash_e.nr_robot.select_pipet_tip(volume)
        tip_config = lash_e.nr_robot.get_config_parameter('pipet_tips', tip_type, None, error_on_missing=False)
        if tip_config:
            return tip_config.get('volume', 1.0)  # Default to 1.0 mL if not found
        else:
            # Fallback logic based on volume ranges
            if volume <= 0.25:
                return 0.25  # small_tip
            else:
                return 1.0   # large_tip
    except Exception as e:
        print(f"Warning: Could not determine tip volume for {volume} mL: {e}")
        # Safe fallback
        return 1.0 if volume > 0.25 else 0.25

def get_recommender():
    """Get the appropriate recommender module based on configuration"""
    if USE_SELECTIVE_OPTIMIZATION:
        return recommender_v3
    else:
        return recommender_v2

def get_optimization_config(volume_index, completed_volumes, all_results):
    """
    Get optimization configuration for a given volume.
    
    Args:
        volume_index: Index of current volume (0 for first volume)
        completed_volumes: List of (volume, params) pairs that passed precision test
        all_results: All optimization results from previous volumes
        
    Returns:
        optimize_params: List of parameters to optimize
        fixed_params: Dict of parameters to keep fixed
    """
    if not USE_SELECTIVE_OPTIMIZATION:
        # Use all parameters (v2 behavior)
        return ALL_PARAMS, {}
    
    # Once we have ANY successful volume (passed precision test), 
    # we only optimize volume-dependent parameters for all remaining volumes
    if completed_volumes:
        # Use parameters from the FIRST successful volume (most conservative/transferable)
        _, first_successful_params = completed_volumes[0]
        fixed_params = {k: v for k, v in first_successful_params.items() 
                      if k not in VOLUME_DEPENDENT_PARAMS}
        print(f"   Using parameters from FIRST successful volume {completed_volumes[0][0]*1000:.0f}μL (most transferable)")
        if len(completed_volumes) > 1:
            print(f"   📊 Strategy: Using conservative baseline instead of latest optimized parameters")
        print(f"   🔒 FIXED: {list(fixed_params.keys())}")
        return VOLUME_DEPENDENT_PARAMS, fixed_params
    
    # If no successful volumes yet, optimize all parameters
    else:
        print(f"   No successful volumes yet - optimizing all parameters")
        return ALL_PARAMS, {}

def load_previous_data_into_model(ax_client, all_results):
    """Load previous experimental results into a new ax_client model"""
    if not all_results:
        return
    
    # Define parameter columns that ax_client expects
    parameter_columns = [
        'aspirate_speed', 'dispense_speed', 'aspirate_wait_time', 
        'dispense_wait_time', 'retract_speed', 'blowout_vol', 
        'post_asp_air_vol', 'overaspirate_vol'
    ]
    
    # Define outcome columns (only deviation and time for v3 optimizer)
    outcome_columns = ['deviation', 'time']
    
    print(f"Loading {len(all_results)} existing trials into new model...")
    
    # Add each result as a completed trial (only optimization trials, not precision tests)
    optimization_results = [r for r in all_results if r.get('strategy') != 'PRECISION_TEST']
    print(f"  Loading {len(optimization_results)} optimization trials (excluding {len(all_results) - len(optimization_results)} precision test measurements)")
    
    for result in optimization_results:
        try:
            # Extract parameters
            parameters = {}
            for param in parameter_columns:
                if param in result:
                    # Convert to appropriate type
                    if param in ['aspirate_speed', 'dispense_speed']:
                        parameters[param] = int(result[param])
                    else:
                        parameters[param] = float(result[param])
            
            # Skip if we don't have all required parameters
            if len(parameters) != len(parameter_columns):
                print(f"  Skipping result missing parameters: {set(parameter_columns) - set(parameters.keys())}")
                continue
            
            # Extract outcomes
            raw_data = {}
            for col in outcome_columns:
                if col == 'time' and col in result and result[col] is not None:
                    # Compute time_score for historical data using same method as current experiment
                    raw_time = float(result[col])
                    result_volume = result.get('volume', 0.1)  # Default to 100μL if not specified
                    volume_tolerances = get_volume_dependent_tolerances(result_volume)
                    scaled_optimal_target = volume_tolerances['time_optimal_target']
                    
                    import numpy as np
                    if TIME_TRANSITION_MODE == "smooth":
                        time_score = np.log(1 + np.exp(raw_time - scaled_optimal_target))
                    elif TIME_TRANSITION_MODE == "asymmetric":
                        if raw_time < scaled_optimal_target:
                            low_time_penalty_factor = 0.1  # Match optimizer setting
                            time_score = (scaled_optimal_target - raw_time) * low_time_penalty_factor
                        else:
                            time_score = max(0, raw_time - scaled_optimal_target)
                    else:  # "relu"
                        time_score = max(0, raw_time - scaled_optimal_target)
                    
                    raw_data[col] = (time_score, 0.0)  # (mean, sem)
                elif col in result and result[col] is not None:
                    raw_data[col] = (float(result[col]), 0.0)  # (mean, sem)
            
            # Skip if we don't have all required outcomes
            if len(raw_data) != len(outcome_columns):
                print(f"  Skipping result missing outcomes: {set(outcome_columns) - set(raw_data.keys())}")
                continue
            
            # Attach trial to get trial index
            parameterization, trial_index = ax_client.attach_trial(parameters)
            
            # Complete the trial with the outcomes
            ax_client.complete_trial(trial_index=trial_index, raw_data=raw_data)
            
        except Exception as e:
            print(f"  Error loading result into model: {e}")
            continue
    
    print(f"Successfully loaded previous data into new model")

def get_initial_suggestions(ax_client, method, n, volume, expected_mass, expected_time, lash_e, state, autosave_raw_path, raw_measurements, liquid, new_pipet_each_time_set, all_results, autosave_summary_path):
    suggestions = []
    if method == 'LLM' and LLM_AVAILABLE:
        # Use LLM for initial suggestions
        suggestions = get_llm_suggestions(ax_client, n, all_results)
    else:
        # Try to get n suggestions, but handle search space exhaustion gracefully
        for i in range(n):
            try:
                params, trial_index = ax_client.get_next_trial()
                suggestions.append((params, trial_index))
            except Exception as e:
                print(f"  Warning: Could not generate suggestion {i+1}/{n}: {e}")
                print(f"  Search space may be exhausted. Continuing with {len(suggestions)} suggestions.")
                break
    for i, (params, trial_index) in enumerate(suggestions):
        check_if_measurement_vial_full(lash_e, state)
        liquid_source = get_liquid_source(lash_e)
        result = pipet_and_measure(lash_e, liquid_source, state["measurement_vial_name"], volume, params, expected_mass, expected_time, REPLICATES, SIMULATE, autosave_raw_path, raw_measurements, liquid, new_pipet_each_time_set)
        
        # Get the most recent measurement for display
        recent_mass = raw_measurements[-1]['mass'] if raw_measurements else expected_mass
        recent_volume = raw_measurements[-1]['calculated_volume'] if raw_measurements else volume
        
        # Show result with pass/fail status
        current_trial = len(all_results) + 1
        print(f"  Initial trial {i+1}/{len(suggestions)} (Trial {current_trial}): {recent_mass:.4f}g → {recent_volume*1000:.1f}μL, deviation={result.get('deviation', 'N/A'):.2f}%, time={result.get('time', 'N/A'):.1f}s")
        
        # Get volume-scaled optimal target for time scoring
        volume_tolerances = get_volume_dependent_tolerances(volume)
        scaled_optimal_target = volume_tolerances['time_optimal_target']
        get_recommender().add_result(ax_client, trial_index, result, BASE_TIME_SECONDS, scaled_optimal_target, TIME_TRANSITION_MODE)
        result.update(params)
        result.update({"volume": volume, "trial_index": trial_index, "strategy": method, "liquid": liquid, "time_reported": datetime.now().isoformat()})
        result = strip_tuples(result)
        all_results.append(result)
        if not SIMULATE:
            pd.DataFrame([result]).to_csv(autosave_summary_path, mode='a', index=False, header=not os.path.exists(autosave_summary_path))

def get_llm_suggestions(ax_client, n, all_results):
    # This is a simplified version; you may want to add existing data
    config_path = os.path.abspath("recommenders/calibration_unified_config.json")
    llm_input_file = os.path.join("output", "temp_llm_input.csv")
    os.makedirs("output", exist_ok=True)
    pd.DataFrame(all_results).to_csv(llm_input_file, index=False)
    optimizer = llm_opt.LLMOptimizer()
    config = optimizer.load_config(config_path)
    config["batch_size"] = n
    timestamp = datetime.now().strftime("%Y%m%d_%H%M%S")
    llm_output_file = os.path.join("output", f"llm_recommendations_{timestamp}.csv")
    result = optimizer.optimize(llm_input_file, config, llm_output_file)
    all_llm_recs = result.get('recommendations', [])
    suggestions = []
    for i, llm_params in enumerate(all_llm_recs[:n]):
        if llm_params:
            expected_params = set(ax_client.experiment.search_space.parameters.keys())
            filtered_params = {k: v for k, v in llm_params.items() if k in expected_params}
            params, trial_index = ax_client.attach_trial(filtered_params)
            suggestions.append((params, trial_index))
    return suggestions

def optimization_loop(ax_client, method, batch_size, volume, expected_mass, expected_time, lash_e, state, autosave_raw_path, raw_measurements, liquid, new_pipet_each_time_set, all_results, autosave_summary_path, criteria):
    while not check_optimization_criteria(all_results, criteria):
        if method == 'LLM' and LLM_AVAILABLE:
            suggestions = get_llm_suggestions(ax_client, batch_size, all_results)
        else:
            try:
                suggestions = get_recommender().get_suggestions(ax_client, volume, n=batch_size)
            except Exception as e:
                print(f"Error getting suggestions: {e}")
                suggestions = []
        for params, trial_index in suggestions:
            check_if_measurement_vial_full(lash_e, state)
            liquid_source = get_liquid_source(lash_e)
            result = pipet_and_measure(lash_e, liquid_source, state["measurement_vial_name"], volume, params, expected_mass, expected_time, REPLICATES, SIMULATE, autosave_raw_path, raw_measurements, liquid, new_pipet_each_time_set)
            # Get volume-scaled optimal target for time scoring
            volume_tolerances = get_volume_dependent_tolerances(volume)
            scaled_optimal_target = volume_tolerances['time_optimal_target']
            get_recommender().add_result(ax_client, trial_index, result, BASE_TIME_SECONDS, scaled_optimal_target, TIME_TRANSITION_MODE)
            result.update(params)
            result.update({"volume": volume, "trial_index": trial_index, "strategy": method, "liquid": liquid, "time_reported": datetime.now().isoformat()})
            result = strip_tuples(result)
            all_results.append(result)
            if not SIMULATE:
                pd.DataFrame([result]).to_csv(autosave_summary_path, mode='a', index=False, header=not os.path.exists(autosave_summary_path))

def check_optimization_criteria(all_results, criteria):
    # Check if we have results that meet both deviation and time criteria
    # ONLY look at optimization trials, NOT precision test measurements
    if not all_results:
        return False
    
    # Filter out precision test measurements - only check optimization trials
    optimization_results = [r for r in all_results if r.get('strategy') != 'PRECISION_TEST']
    
    if not optimization_results:
        return False
        
    df = pd.DataFrame(optimization_results)
    if 'deviation' in df.columns and 'time' in df.columns and 'volume' in df.columns:
        # deviation is % already. Compute absolute μL deviation for original logic
        absolute_deviation_ul = (df['deviation'] / 100) * (df['volume'] * 1000)

        if SIMULATE:
            # In simulation: allow pass if percent deviation <= dynamic_pct OR absolute deviation <= specified μL
            # Also relax time constraint to 1.25 * max_time
            max_pct = 20.0  # default percent threshold
            try:
                max_pct = float(os.environ.get('SIM_MAX_DEV_PCT', '20'))
            except ValueError:
                pass
            relaxed_time = criteria['max_time'] * 1.25
            meets_criteria = ((df['deviation'] <= max_pct) | (absolute_deviation_ul <= criteria['max_deviation_ul'])) & (df['time'] <= relaxed_time)
        else:
            meets_criteria = (absolute_deviation_ul <= criteria['max_deviation_ul']) & (df['time'] <= criteria['max_time'])

        if not meets_criteria.any():
            # Debug first few rows
            sample = df.head(3)[['volume','deviation','time']].to_dict(orient='records')
            print(f"[criteria-debug] No trial meets criteria yet. Example rows: {sample} | criteria={criteria} | SIMULATE={SIMULATE}")
        return meets_criteria.any()
    return False

def run_precision_test(lash_e, state, best_params, volume, expected_mass, expected_time, autosave_raw_path, raw_measurements, liquid, new_pipet_each_time_set, max_variation_ul, all_results=None):
    print(f"🎯 PRECISION TEST: Testing best parameters with {PRECISION_REPLICATES} replicates...")
    
    # Calculate acceptable range around target volume using absolute tolerance
    target_volume = volume  # mL
    variation_range = max_variation_ul / 1000  # Convert μL to mL
    min_acceptable = target_volume - variation_range
    max_acceptable = target_volume + variation_range
    
    print(f"   Target: {target_volume*1000:.0f}μL, Range: {min_acceptable*1000:.0f}μL - {max_acceptable*1000:.0f}μL (±{max_variation_ul:.0f}μL)")
    
    measurements = []
    deviations = []
    times = []  # Capture timing data
    
    # Store the starting point in raw_measurements to track precision replicate numbers
    precision_start_idx = len(raw_measurements)
    
    for i in range(PRECISION_REPLICATES):
        print(f"   Replicate {i+1}/{PRECISION_REPLICATES}...", end=" ")
        check_if_measurement_vial_full(lash_e, state)
        
        # Get single measurement result
        liquid_source = get_liquid_source(lash_e)
        result = pipet_and_measure(lash_e, liquid_source, state["measurement_vial_name"], volume, best_params, expected_mass, expected_time, 1, SIMULATE, autosave_raw_path, raw_measurements, liquid, new_pipet_each_time_set)
        
        # Fix the replicate number in the raw_measurements entry that was just added
        if raw_measurements and len(raw_measurements) > precision_start_idx:
            raw_measurements[-1]['replicate'] = i  # Set correct replicate number (0-5)
        
        # Extract the actual measurement from raw_measurements (last entry)
        if raw_measurements:
            actual_mass = raw_measurements[-1]['mass']
            # Convert mass to volume using correct liquid density - FAIL if not found
            if liquid not in LIQUIDS:
                raise ValueError(f"Unknown liquid '{liquid}' - must be one of: {list(LIQUIDS.keys())}")
            if "density" not in LIQUIDS[liquid]:
                raise ValueError(f"No density specified for liquid '{liquid}' in LIQUIDS dictionary")
            liquid_density = LIQUIDS[liquid]["density"]
            actual_volume = actual_mass / liquid_density
            measurements.append(actual_volume)
        else:
            # Fallback for simulation - convert expected mass to volume using correct density
            if liquid not in LIQUIDS:
                raise ValueError(f"Unknown liquid '{liquid}' - must be one of: {list(LIQUIDS.keys())}")
            if "density" not in LIQUIDS[liquid]:
                raise ValueError(f"No density specified for liquid '{liquid}' in LIQUIDS dictionary")
            liquid_density = LIQUIDS[liquid]["density"]
            actual_volume = expected_mass / liquid_density
            measurements.append(actual_volume)
        
        deviation = result.get('deviation', 0)
        deviations.append(deviation)
        
        # Capture timing data
        time_taken = result.get('time', 0)
        times.append(time_taken)
        # Debug timing data
        if i == 0:  # Only print on first replicate to avoid spam
            print(f"   Debug: time_taken={time_taken}, result keys={list(result.keys())}")
        
        current_volume = measurements[-1]
        
        # Early stopping check: if current measurement is outside acceptable range
        if current_volume < min_acceptable or current_volume > max_acceptable:
            print(f"❌ FAILED ({current_volume*1000:.0f}μL outside range)")
            print(f"   Precision test FAILED after {len(measurements)} replicates")
            return False, measurements, times[:len(measurements)]
        else:
            print(f"✅ {current_volume*1000:.0f}μL")
        
        # Add precision test measurement to all_results for tracking
        if all_results is not None:
            precision_result = dict(best_params)  # Copy best parameters
            precision_result.update({
                "volume": volume,
                "deviation": deviation,
                "time": result.get('time', 0),
                "variability": result.get('variability', 0),
                "simulated_mass": raw_measurements[-1]['mass'] if raw_measurements else expected_mass,
                "strategy": "PRECISION_TEST",
                "liquid": liquid,
                "trial_index": f"precision_{i+1}",
                "time_reported": datetime.now().isoformat(),
                "precision_replicate": i+1,
                "target_volume": target_volume,
                "acceptable_range": f"{min_acceptable*1000:.1f}-{max_acceptable*1000:.1f}μL"
            })
            all_results.append(precision_result)
    
    # If we reach here, all measurements were within the acceptable range
    mean_volume = np.mean(measurements)
    std_volume = np.std(measurements)
    cv_percent = (std_volume / mean_volume) * 100  # Coefficient of variation
    
    print(f"   ✅ PRECISION TEST PASSED: Mean {mean_volume*1000:.0f}μL ± {std_volume*1000:.1f}μL (CV: {cv_percent:.1f}%)")
    
    return True, measurements, times

def get_fallback_suggestions(ax_client, all_results, volume, n):
    """
    Fallback when search space is exhausted - reuse best parameters from previous trials
    """
    suggestions = []
    if not all_results:
        return suggestions
    
    # Get best performing parameters from all trials
    df = pd.DataFrame(all_results)
    if 'deviation' in df.columns:
        best_results = df.nsmallest(min(n*3, len(df)), 'deviation')  # Get more than needed
        
        param_keys = set(ax_client.experiment.search_space.parameters.keys())
        
        for _, result in best_results.head(n).iterrows():
            try:
                # Extract parameter values
                params = {k: result[k] for k in param_keys if k in result}
                if params:
                    params, trial_index = ax_client.attach_trial(params)
                    suggestions.append((params, trial_index))
                    if len(suggestions) >= n:
                        break
            except Exception as e:
                print(f"  Error creating fallback suggestion: {e}")
                continue
    
    return suggestions

def check_if_measurement_vial_full(lash_e, state):
    current_vial = state["measurement_vial_name"]
    vol = lash_e.nr_robot.get_vial_info(current_vial, "vial_volume")
    if vol > 7.0:
        lash_e.nr_robot.remove_pipet()
        lash_e.nr_robot.return_vial_home(current_vial)
        state["measurement_vial_index"] += 1
        new_vial_name = f"measurement_vial_{state['measurement_vial_index']}"
        state["measurement_vial_name"] = new_vial_name
        lash_e.logger.info(f"[info] Switching to new measurement vial: {new_vial_name}")
        lash_e.nr_robot.move_vial_to_location(new_vial_name, "clamp", 0)

def get_liquid_source(lash_e, minimum_volume=2.0):
    """Check liquid_source volume and switch to liquid_source_2 if needed"""
    try:
        current_vol = lash_e.nr_robot.get_vial_info("liquid_source", "vial_volume")
        if current_vol <= minimum_volume:
            lash_e.logger.info(f"[info] liquid_source volume is {current_vol:.1f}mL, switching to liquid_source_2")
            return "liquid_source_2"
        else:
            return "liquid_source"
    except:
        # If liquid_source doesn't exist or error, default to liquid_source_2
        lash_e.logger.info("[info] Using liquid_source_2 as fallback")
        return "liquid_source_2"

def params_are_blacklisted(params, blacklisted_params, tolerance=1e-6):
    """Check if parameters are in the blacklist (failed precision test)"""
    param_keys = set(params.keys())
    for blacklisted in blacklisted_params:
        blacklisted_keys = set(blacklisted.keys())
        if param_keys == blacklisted_keys:
            # Check if all parameter values match within tolerance
            match = True
            for key in param_keys:
                if abs(params[key] - blacklisted[key]) > tolerance:
                    match = False
                    break
            if match:
                return True
    return False

def save_optimal_conditions(optimal_conditions, filepath):
    """Save the optimal conditions to CSV with just essential information"""
    if optimal_conditions:
        df = pd.DataFrame(optimal_conditions)
        df.to_csv(filepath, index=False)
        print(f"✅ Saved optimal conditions to: {filepath}")

def save_experiment_config(autosave_dir, new_pipet_each_time_set=None):
    """Save the experiment configuration to a file for reference"""
    config = {
        'experiment_type': 'calibration_sdl_modular',
        'timestamp': datetime.now().isoformat(),
        'liquid': LIQUID,
        'simulate': SIMULATE,
        'seed': SEED,
        'initial_suggestions': INITIAL_SUGGESTIONS,
        'batch_size': BATCH_SIZE,
        'replicates': REPLICATES,
        'precision_replicates': PRECISION_REPLICATES,
        'min_volume_ml': MIN_VOLUME_ML,
        'max_volume_ml': MAX_VOLUME_ML,
        'num_volumes': NUM_VOLUMES,
        'volumes': VOLUMES,
        'max_wells': MAX_WELLS,
        'max_overaspirate_ul': MAX_OVERASPIRATE_UL,
        'new_pipet_each_time_set': new_pipet_each_time_set,
        'base_time_seconds': BASE_TIME_SECONDS,
        'time_scaling_factor': TIME_SCALING_FACTOR,
        'time_buffer_fraction': TIME_BUFFER_FRACTION,
        'adaptive_time_scaling': ADAPTIVE_TIME_SCALING,
        'time_transition_mode': TIME_TRANSITION_MODE,
        'volume_tolerance_ranges': VOLUME_TOLERANCE_RANGES,
        'use_selective_optimization': USE_SELECTIVE_OPTIMIZATION,
        'use_historical_data_for_optimization': USE_HISTORICAL_DATA_FOR_OPTIMIZATION,
        'volume_dependent_params': VOLUME_DEPENDENT_PARAMS,
        'all_params': ALL_PARAMS,
        'use_llm_for_screening': USE_LLM_FOR_SCREENING,
        'use_llm_for_optimization': USE_LLM_FOR_OPTIMIZATION,
        'bayesian_model_type': BAYESIAN_MODEL_TYPE,
        'input_vial_status_file': INPUT_VIAL_STATUS_FILE,
        'slack_available': SLACK_AVAILABLE,
        'llm_available': LLM_AVAILABLE
    }
    
    config_path = os.path.join(autosave_dir, "experiment_config.json")
    with open(config_path, 'w') as f:
        import json
        json.dump(config, f, indent=2, default=str)
    
    print(f"✅ Saved experiment config to: {config_path}")
    return config_path

def generate_calibration_report(volume_report_data, volumes, completed_volumes):
    """Generate a comprehensive calibration report with diagnostics and recommendations."""
    
    report_lines = []
    report_lines.append("CALIBRATION REPORT")
    report_lines.append("=" * 50)
    report_lines.append("")
    
    # Volume-by-volume details
    for volume in volumes:
        data = volume_report_data.get(volume, {})
        volume_ul = int(volume * 1000)
        
        report_lines.append(f"Volume_{volume_ul}uL:")
        
        # SOBOL trials
        sobol_count = data.get('sobol_trials', 0)
        if sobol_count > 0:
            report_lines.append(f"   {sobol_count} SOBOL TRIALS")
        
        # Optimization trials with failure breakdown
        opt_count = data.get('optimization_trials', 0)
        time_failures = data.get('time_failures', 0)
        accuracy_failures = data.get('accuracy_failures', 0)
        
        if opt_count > 0:
            failure_text = ""
            if time_failures > 0 or accuracy_failures > 0:
                failure_parts = []
                if time_failures > 0:
                    failure_parts.append(f"Time Failures {time_failures}")
                if accuracy_failures > 0:
                    failure_parts.append(f"Accuracy Failures {accuracy_failures}")
                failure_text = f"; {'; '.join(failure_parts)}"
            
            report_lines.append(f"   {opt_count} OPTIMIZATION TRIALS{failure_text}")
        
        # Precision test results
        precision_attempted = data.get('precision_trials_attempted', 0)
        precision_passed = data.get('precision_passed', False)
        
        if precision_attempted > 0:
            status = "PASSED" if precision_passed else "FAILED"
            report_lines.append(f"   {precision_attempted} PRECISION TRIALS ({status})")
        
        # Overall status
        completed = data.get('completed', False)
        if completed:
            report_lines.append("   STATUS: [COMPLETED]")
        else:
            candidate_found = data.get('candidate_found', False)
            if not candidate_found:
                report_lines.append("   STATUS: [FAILED] NO CANDIDATE FOUND")
            else:
                report_lines.append("   STATUS: [FAILED] PRECISION TEST FAILED")
        
        report_lines.append("")
    
    # Summary section
    report_lines.append("SUMMARY:")
    report_lines.append("-" * 20)
    
    # Calculate overall statistics
    total_volumes = len(volumes)
    completed_count = len(completed_volumes)
    
    report_lines.append(f"Volumes Completed: {completed_count}/{total_volumes}")
    report_lines.append("")
    
    # Optimization trial statistics
    report_lines.append("Optimization Trials:")
    for volume in volumes:
        data = volume_report_data.get(volume, {})
        volume_ul = int(volume * 1000)
        opt_count = data.get('optimization_trials', 0)
        time_failures = data.get('time_failures', 0)
        accuracy_failures = data.get('accuracy_failures', 0)
        
        if opt_count > 0:
            time_pass_rate = ((opt_count - time_failures) / opt_count) * 100
            accuracy_pass_rate = ((opt_count - accuracy_failures) / opt_count) * 100
            report_lines.append(f"  {volume_ul}uL: Time passing: {time_pass_rate:.1f}%, Accuracy passing: {accuracy_pass_rate:.1f}%")
    
    report_lines.append("")
    
    # Precision test statistics
    report_lines.append("Precision Tests:")
    for volume in volumes:
        data = volume_report_data.get(volume, {})
        volume_ul = int(volume * 1000)
        precision_attempted = data.get('precision_trials_attempted', 0)
        precision_passed = data.get('precision_passed', False)
        
        if precision_attempted > 0:
            status = "Passed" if precision_passed else "Failed"
            report_lines.append(f"  {volume_ul}uL: {status} ({precision_attempted} trials)")
    
    report_lines.append("")
    
    # Success check and diagnostics
    all_completed = completed_count == total_volumes
    if all_completed:
        report_lines.append("[SUCCESS] CALIBRATION SUCCESSFUL!")
    else:
        report_lines.append("[INCOMPLETE] CALIBRATION INCOMPLETE - DIAGNOSTICS:")
        report_lines.extend(generate_failure_diagnostics(volume_report_data, volumes))
    
    return "\n".join(report_lines)

def generate_failure_diagnostics(volume_report_data, volumes):
    """Generate diagnostic recommendations based on failure patterns."""
    
    diagnostics = []
    
    if not volumes:
        return diagnostics
    
    first_volume = volumes[0]
    first_data = volume_report_data.get(first_volume, {})
    
    # Check first volume completion
    first_completed = first_data.get('completed', False)
    first_candidate_found = first_data.get('candidate_found', False)
    
    if not first_completed:
        if not first_candidate_found:
            # Failed on optimization for first volume
            opt_count = first_data.get('optimization_trials', 0)
            time_failures = first_data.get('time_failures', 0)
            accuracy_failures = first_data.get('accuracy_failures', 0)
            
            if opt_count > 0:
                time_pass_rate = ((opt_count - time_failures) / opt_count) * 100
                accuracy_pass_rate = ((opt_count - accuracy_failures) / opt_count) * 100
                
                if time_pass_rate < 20:  # Less than 20% passing time
                    diagnostics.append("- Time restrictions appear too strict for the first volume")
                    diagnostics.append("  Recommendation: Increase BASE_TIME_SECONDS or TIME_SCALING_FACTOR")
                
                if accuracy_pass_rate < 20:  # Less than 20% passing accuracy
                    diagnostics.append("- Accuracy restrictions appear too strict for the first volume") 
                    diagnostics.append("  Recommendation: Increase BASE_DEVIATION_UL or DEVIATION_SCALING_FACTOR -or OVERASPIRATE_VOLUME_%")
            
            diagnostics.append(f"- First volume failed to find acceptable candidate after {opt_count} trials")
        
        else:
            # Found candidate but precision test failed
            diagnostics.append("- First volume precision test failed")
            diagnostics.append("  Recommendation: Increase BASE_VARIATION_UL (precision window too narrow)")
    
    else:
        # First volume completed, check progression to higher volumes
        failed_volumes = []
        for volume in volumes[1:]:  # Skip first volume
            data = volume_report_data.get(volume, {})
            if not data.get('completed', False):
                failed_volumes.append(volume)
        
        if failed_volumes:
            diagnostics.append("- First volume completed but later volumes failed")
            diagnostics.append("  Recommendation: The scaling factors may be too aggressive")
            diagnostics.append("  Consider increasing DEVIATION_SCALING_FACTOR, TIME_SCALING_FACTOR, or VARIATION_SCALING_FACTOR")
            
            # Check if it's mainly precision failures at higher volumes
            precision_failures = 0
            for vol in failed_volumes:
                data = volume_report_data.get(vol, {})
                if data.get('candidate_found', False) and not data.get('precision_passed', False):
                    precision_failures += 1
            
            if precision_failures > 0:
                diagnostics.append("  Focus on: VARIATION_SCALING_FACTOR (precision tests failing)")
    
    return diagnostics

def main():
    # Generate volumes based on configuration
    global VOLUMES
    VOLUMES = generate_volumes(MIN_VOLUME_ML, MAX_VOLUME_ML, NUM_VOLUMES)
    print(f"\n📋 GENERATED VOLUME SEQUENCE: {[f'{v*1000:.0f}μL' for v in VOLUMES]}")
    print(f"   Strategy: Start with middle volume, then high, then remaining")
    
    lash_e, DENSITY_LIQUID, NEW_PIPET_EACH_TIME_SET, state = initialize_experiment()
    
    # LLM Control Variables - Two separate settings for two different phases
    use_llm_for_screening = USE_LLM_FOR_SCREENING     # Use LLM instead of SOBOL for initial exploration (first volume only)
    use_llm_for_optimization = USE_LLM_FOR_OPTIMIZATION  # Use LLM instead of Bayesian for optimization loops
    
    # Bayesian model type for ax_client (separate from screening method)
    bayesian_model_type = BAYESIAN_MODEL_TYPE  # qEI, qLogEI, qNEHVI, etc.
    
    # Show optimization configuration
    print(f"\n🤖 OPTIMIZATION CONFIGURATION:")
    print(f"   📊 Initial Screening (first volume): {'LLM' if use_llm_for_screening else 'SOBOL'}")
    print(f"   🔍 Optimization Loops: {'LLM' if use_llm_for_optimization else f'Bayesian ({bayesian_model_type})'}")
    print(f"   🧠 Bayesian Model Type: {bayesian_model_type}")
    transition_names = {"relu": "ReLU (max)", "smooth": "Smooth (log)", "asymmetric": "Asymmetric (gentle fast penalty)"}
    print(f"   ⏱️  Time Transition: {transition_names.get(TIME_TRANSITION_MODE, TIME_TRANSITION_MODE)}")
    print(f"   🔧 LLM Available: {LLM_AVAILABLE}")
    if (use_llm_for_screening or use_llm_for_optimization) and not LLM_AVAILABLE:
        print(f"   ⚠️  WARNING: LLM requested but not available - will fallback to traditional methods")
    
    if not SIMULATE and SLACK_AVAILABLE:
        slack_agent.send_slack_message(f"Starting new modular calibration experiment with {LIQUID}")
    
    # Track results and optimal conditions
    completed_volumes = []  # (volume, params) pairs that passed precision test
    all_results = []  # All optimization trials (not precision test measurements)
    raw_measurements = []  # All individual measurements
    optimal_conditions = []  # Final optimal conditions for each volume
    blacklisted_params = []  # Parameters that failed precision tests
    # Note: criteria will be calculated per volume using get_volume_dependent_tolerances()
    trial_count = 0
    
    # Report data collection - track statistics for each volume
    volume_report_data = {}  # Dictionary keyed by volume with statistics
    
    # Create single output directory for entire experiment
    simulate_suffix = "_simulate" if SIMULATE else ""
    timestamp = datetime.now().strftime("%Y%m%d_%H%M%S" + f"_{LIQUID}{simulate_suffix}")
    autosave_dir = os.path.join(BASE_AUTOSAVE_DIR, timestamp)
    os.makedirs(autosave_dir, exist_ok=True)
    autosave_summary_path = os.path.join(autosave_dir, "experiment_summary_autosave.csv")
    autosave_raw_path = os.path.join(autosave_dir, "raw_replicate_data_autosave.csv")
    optimal_conditions_path = os.path.join(autosave_dir, "optimal_conditions.csv")
    
    # Save experiment configuration
    save_experiment_config(autosave_dir, NEW_PIPET_EACH_TIME_SET)
    
    for volume_index, volume in enumerate(VOLUMES):
        print(f"\n{'='*60}")
        print(f"🧪 VOLUME: {volume*1000:.0f}μL")
        print(f"{'='*60}")
        
        # Initialize report data for this volume
        volume_report_data[volume] = {
            'sobol_trials': 0,
            'optimization_trials': 0,
            'time_failures': 0,
            'accuracy_failures': 0,
            'precision_trials_attempted': 0,
            'precision_passed': False,
            'completed': False,
            'candidate_found': False
        }
        
        # Calculate volume-dependent tolerances
        tolerances = get_volume_dependent_tolerances(volume)
        criteria = {
            'max_deviation_ul': tolerances['deviation_ul'],
            'max_time': tolerances['time_seconds']
        }
        
        # Get optimization configuration for selective parameter optimization
        optimize_params, fixed_params = get_optimization_config(volume_index, completed_volumes, all_results)
        
        # DEBUG: Always show what we're optimizing
        print(f"🔧 OPTIMIZING: {len(optimize_params)} parameters: {optimize_params}")
        if fixed_params:
            print(f"� FIXED: {len(fixed_params)} parameters: {list(fixed_params.keys())}")
            print(f"   Fixed values: {fixed_params}")
        else:
            print(f"🔒 FIXED: No parameters fixed")
        print(f"   USE_SELECTIVE_OPTIMIZATION = {USE_SELECTIVE_OPTIMIZATION}")
        print(f"   completed_volumes = {len(completed_volumes)}")
        print(f"   volume_index = {volume_index}")
        
        # Check if we have enough wells remaining
        min_trials_needed = PRECISION_REPLICATES  # At minimum we need precision test wells
        if trial_count + min_trials_needed > MAX_WELLS:
            print(f"⚠️  SKIPPING: Not enough wells remaining (need ≥{min_trials_needed}, have {MAX_WELLS - trial_count})")
            break
        
        expected_mass = volume * DENSITY_LIQUID
        expected_time = volume * 10.146 + 9.5813
        
        # Create ax_client for this volume
        tip_volume = get_tip_volume_for_volume(lash_e, volume)
        print(f"Using tip volume: {tip_volume} mL for pipetting volume: {volume} mL")
        
        volume_completed = False
        candidate_params = None
        candidate_trial_number = None  # Track which trial the candidate came from
        
        # Always create ax_client with the correct selective optimization configuration
        # Use half of the time cap as the maximum wait time constraint
        max_wait_time = criteria['max_time'] / 2.0
        ax_client = get_recommender().create_model(SEED, INITIAL_SUGGESTIONS, bayesian_batch_size=BATCH_SIZE, 
                                           volume=volume, tip_volume=tip_volume, model_type=bayesian_model_type, 
                                           optimize_params=optimize_params, fixed_params=fixed_params, simulate=SIMULATE,
                                           max_overaspirate_ul=MAX_OVERASPIRATE_UL, max_wait_time=max_wait_time)
        
        # Step 1: Determine starting candidate
        if len(completed_volumes) > 0:
            # Use the FIRST successful volume's parameters as starting point (most conservative)
            first_volume, first_params = completed_volumes[0]
            print(f"🔄 TESTING CONSERVATIVE BASELINE: Using parameters from FIRST successful volume {first_volume*1000:.0f}μL")
            candidate_params = first_params
            
            # Find the original trial number for these parameters
            first_optimal = optimal_conditions[0] if optimal_conditions else {}
            candidate_trial_number = first_optimal.get('trial_number', 'unknown')
        else:
            # First volume - need SOBOL/LLM initial exploration
            screening_method = "LLM" if use_llm_for_screening else "SOBOL"
            print(f"🎲 INITIAL SCREENING: Running {INITIAL_SUGGESTIONS} {screening_method} conditions...")
            
            # Run initial suggestions and collect all results
            screening_candidates = []  # Store all acceptable candidates
            
            # Generate all screening suggestions upfront
            screening_suggestions = []
            if use_llm_for_screening and LLM_AVAILABLE:
                # Use LLM for screening suggestions
                screening_suggestions = get_llm_suggestions(ax_client, INITIAL_SUGGESTIONS, all_results)
            else:
                # Use SOBOL for screening suggestions
                for i in range(INITIAL_SUGGESTIONS):
                    try:
                        params, trial_index = ax_client.get_next_trial()
                        screening_suggestions.append((params, trial_index))
                    except Exception as e:
                        print(f"   Could not generate screening trial {i+1}: {e}")
                        break
            
            for i, (params, trial_index) in enumerate(screening_suggestions):
                if trial_count >= MAX_WELLS - PRECISION_REPLICATES:
                    break
                    
                # Count this as a SOBOL trial (initial screening)
                volume_report_data[volume]['sobol_trials'] += 1
                
                check_if_measurement_vial_full(lash_e, state)
                liquid_source = get_liquid_source(lash_e)
                result = pipet_and_measure(lash_e, liquid_source, state["measurement_vial_name"], volume, params, 
                                         expected_mass, expected_time, REPLICATES, SIMULATE, autosave_raw_path, 
                                         raw_measurements, LIQUID, NEW_PIPET_EACH_TIME_SET)
                
                # Get the most recent measurement for display
                recent_mass = raw_measurements[-1]['mass'] if raw_measurements else expected_mass
                recent_volume = raw_measurements[-1]['calculated_volume'] if raw_measurements else volume
                
                # Check if this trial meets criteria - convert % deviation to absolute μL
                deviation_pct = result.get('deviation', float('inf'))
                absolute_deviation_ul = (deviation_pct / 100) * (volume * 1000)  # Convert to μL
                meets_criteria = (absolute_deviation_ul <= criteria['max_deviation_ul'] and 
                                result.get('time', float('inf')) <= criteria['max_time'])
                status = "✅ CANDIDATE" if meets_criteria else "❌ reject"
                print(f"   Trial {i+1}/{INITIAL_SUGGESTIONS}: {recent_mass:.4f}g → {recent_volume*1000:.1f}μL, {result.get('deviation', 'N/A'):.1f}% dev, {result.get('time', 'N/A'):.0f}s - {status}")
                
                # Get volume-scaled optimal target for time scoring
                volume_tolerances = get_volume_dependent_tolerances(volume)
                scaled_optimal_target = volume_tolerances['time_optimal_target']
                get_recommender().add_result(ax_client, trial_index, result, BASE_TIME_SECONDS, scaled_optimal_target, TIME_TRANSITION_MODE)
                result.update(params)
                result.update({"volume": volume, "trial_index": trial_index, "strategy": screening_method, "liquid": LIQUID, "time_reported": datetime.now().isoformat()})
                result = strip_tuples(result)
                all_results.append(result)
                if not SIMULATE:
                    pd.DataFrame([result]).to_csv(autosave_summary_path, mode='a', index=False, header=not os.path.exists(autosave_summary_path))
                
                trial_count += 1
                
                # Collect acceptable candidates
                if meets_criteria:
                    candidate_info = {
                        'params': params.copy(),
                        'deviation': result.get('deviation', float('inf')),
                        'time': result.get('time', float('inf')),
                        'score': result.get('deviation', float('inf')),  # Use deviation as primary ranking criterion
                        'trial_number': trial_count  # Track which trial this came from
                    }
                    screening_candidates.append(candidate_info)
            
            # Choose the FIRST acceptable candidate (most conservative/transferable)
            if screening_candidates:
                # Sort by trial number (chronological order) to get first acceptable solution
                first_candidate = min(screening_candidates, key=lambda x: x['trial_number'])
                candidate_params = first_candidate['params']
                candidate_trial_number = first_candidate['trial_number']
                print(f"   ✅ Selected FIRST acceptable candidate from trial #{candidate_trial_number}: {first_candidate['deviation']:.1f}% deviation, {first_candidate['time']:.0f}s")
                print(f"   📊 Strategy: Using first successful solution for better transferability ({len(screening_candidates)} total candidates)")
                print(f"   📊 {len(screening_candidates)}/{INITIAL_SUGGESTIONS} {screening_method} trials met criteria")
            else:
                print(f"   ❌ No {screening_method} trials met criteria - will need optimization")
            
            print(f"   ✅ Completed {INITIAL_SUGGESTIONS} {screening_method} conditions")
        
        # Step 2: Optimization loop until we have a successful precision test
        while not volume_completed and trial_count < MAX_WELLS - PRECISION_REPLICATES:
            
            # If we don't have a candidate yet, we need to optimize
            if candidate_params is None:
                print(f"🔍 OPTIMIZATION: Finding acceptable parameters (target: ≤{criteria['max_deviation_ul']:.0f}μL deviation, ≤{criteria['max_time']:.0f}s)")
                
                # Only load historical data from OTHER volumes, not current volume data (which is already in ax_client)
                if all_results and USE_HISTORICAL_DATA_FOR_OPTIMIZATION:
                    # Filter out results from current volume to avoid double-loading
                    historical_results = [r for r in all_results if r.get('volume') != volume]
                    if historical_results:
                        print(f"Loading {len(historical_results)} trials from previous volumes (excluding {len(all_results) - len(historical_results)} from current volume)")
                        load_previous_data_into_model(ax_client, historical_results)
                    else:
                        print(f"No historical data from other volumes to load")
                elif all_results and not USE_HISTORICAL_DATA_FOR_OPTIMIZATION:
                    print(f"Skipping historical data loading (USE_HISTORICAL_DATA_FOR_OPTIMIZATION = False)")
                    print(f"Each volume will optimize independently without using data from previous volumes")
                
                # Get suggestions and test them
                optimization_found = False
                while not optimization_found and trial_count < MAX_WELLS - PRECISION_REPLICATES:
                    try:
                        if use_llm_for_optimization and LLM_AVAILABLE:
                            # Use LLM for optimization suggestions
                            suggestions = get_llm_suggestions(ax_client, BATCH_SIZE, all_results)
                        else:
                            # Use Bayesian optimization
                            suggestions = get_recommender().get_suggestions(ax_client, volume, n=BATCH_SIZE)
                    except Exception:
                        suggestions = get_fallback_suggestions(ax_client, all_results, volume, BATCH_SIZE)
                    
                    if not suggestions:
                        print("   ❌ No more suggestions available")
                        break
                    
                    for params, trial_index in suggestions:
                        if trial_count >= MAX_WELLS - PRECISION_REPLICATES:
                            break
                            
                        # Skip if parameters are blacklisted
                        if params_are_blacklisted(params, blacklisted_params):
                            print(f"   ⚫ SKIPPING: Parameters blacklisted (failed previous precision test)")
                            continue
                        
                        # Count this as an optimization trial
                        volume_report_data[volume]['optimization_trials'] += 1
                        
                        check_if_measurement_vial_full(lash_e, state)
                        liquid_source = get_liquid_source(lash_e)
                        result = pipet_and_measure(lash_e, liquid_source, state["measurement_vial_name"], volume, params, 
                                                 expected_mass, expected_time, REPLICATES, SIMULATE, autosave_raw_path, 
                                                 raw_measurements, LIQUID, NEW_PIPET_EACH_TIME_SET)
                        
                        # Get the most recent measurement for display
                        recent_mass = raw_measurements[-1]['mass'] if raw_measurements else expected_mass
                        recent_volume = raw_measurements[-1]['calculated_volume'] if raw_measurements else volume
                        
                        # Check if this trial meets criteria - convert % deviation to absolute μL
                        deviation_pct = result.get('deviation', float('inf'))
                        absolute_deviation_ul = (deviation_pct / 100) * (volume * 1000)  # Convert to μL
                        time_fails = result.get('time', float('inf')) > criteria['max_time']
                        accuracy_fails = absolute_deviation_ul > criteria['max_deviation_ul']
                        meets_criteria = not (time_fails or accuracy_fails)
                        
                        # Track failure reasons
                        if time_fails:
                            volume_report_data[volume]['time_failures'] += 1
                        if accuracy_fails:
                            volume_report_data[volume]['accuracy_failures'] += 1
                        
                        status = "✅ CANDIDATE" if meets_criteria else "❌ reject"
                        print(f"   Optimization trial: {recent_mass:.4f}g → {recent_volume*1000:.1f}μL, {result.get('deviation', 'N/A'):.1f}% dev, {result.get('time', 'N/A'):.0f}s - {status}")
                        
                        # Get volume-scaled optimal target for time scoring
                        volume_tolerances = get_volume_dependent_tolerances(volume)
                        scaled_optimal_target = volume_tolerances['time_optimal_target']
                        get_recommender().add_result(ax_client, trial_index, result, BASE_TIME_SECONDS, scaled_optimal_target, TIME_TRANSITION_MODE)
                        result.update(params)
                        optimization_strategy = "LLM" if use_llm_for_optimization else "Bayesian"
                        result.update({"volume": volume, "trial_index": trial_index, "strategy": optimization_strategy, "liquid": LIQUID, "time_reported": datetime.now().isoformat()})
                        result = strip_tuples(result)
                        all_results.append(result)
                        if not SIMULATE:
                            pd.DataFrame([result]).to_csv(autosave_summary_path, mode='a', index=False, header=not os.path.exists(autosave_summary_path))
                        
                        trial_count += 1
                        
                        if meets_criteria:
                            candidate_params = params
                            candidate_trial_number = trial_count
                            optimization_found = True
                            volume_report_data[volume]['candidate_found'] = True
                            print(f"   ✅ FOUND ACCEPTABLE CANDIDATE from trial #{trial_count}!")
                            break
                
                if candidate_params is None:
                    print(f"❌ Could not find acceptable parameters for {volume*1000:.0f}μL within well limit")
                    break  # Move to next volume
            
            # Step 3: Precision test
            print(f"\n🎯 PRECISION TEST: Testing candidate parameters...")
            
            if trial_count + PRECISION_REPLICATES > MAX_WELLS:
                print(f"⚠️ Not enough wells remaining for precision test ({MAX_WELLS - trial_count} left)")
                break
            
            passed, precision_measurements, precision_times = run_precision_test(lash_e, state, candidate_params, volume, expected_mass, expected_time, autosave_raw_path, raw_measurements, LIQUID, NEW_PIPET_EACH_TIME_SET, tolerances['variation_ul'])
            trial_count += len(precision_measurements)
            
            # Track precision test results
            volume_report_data[volume]['precision_trials_attempted'] = len(precision_measurements)
            volume_report_data[volume]['precision_passed'] = passed
            
            if passed:
                # SUCCESS! 
                completed_volumes.append((volume, candidate_params))
                volume_report_data[volume]['completed'] = True
                
                # Calculate actual performance metrics from precision test measurements
                avg_obtained_volume = np.mean(precision_measurements) if precision_measurements else volume
                
                # Calculate deviation: average difference from target volume in %
                deviations = [abs(measurement - volume) / volume * 100 for measurement in precision_measurements]
                avg_deviation_percent = np.mean(deviations)
                
                # Calculate variability: standard deviation of measurements in %
                std_volume = np.std(precision_measurements)
                variability_percent = (std_volume / volume) * 100  # CV as percentage
                
                # Calculate average time from precision test measurements
                avg_time_seconds = np.mean(precision_times) if precision_times and len(precision_times) > 0 else None
                
                optimal_condition = {
                    'target_volume_mL': volume,
                    'average_obtained_volume_mL': avg_obtained_volume,
                    'deviation_percent': avg_deviation_percent,  # Average deviation from target in %
                    'time_seconds': avg_time_seconds,            # Average time from precision test
                    'variability_percent': variability_percent, # Standard deviation as % of target
                    'trial_number': candidate_trial_number,     # Actual trial/well number where condition was discovered
                    'precision_replicates': len(precision_measurements),
                    **candidate_params  # Add all parameter values
                }
                
                optimal_conditions.append(optimal_condition)
                save_optimal_conditions(optimal_conditions, optimal_conditions_path)
                
                # Calculate adaptive time scaling if we have enough data
                if ADAPTIVE_TIME_SCALING:
                    global TIME_SCALING_FACTOR
                    adaptive_scaling = calculate_adaptive_time_scaling(completed_volumes, optimal_conditions)
                    if adaptive_scaling is not None:
                        old_scaling = TIME_SCALING_FACTOR
                        TIME_SCALING_FACTOR = adaptive_scaling
                        print(f"🔄 UPDATED TIME_SCALING_FACTOR: {old_scaling:.2f} → {TIME_SCALING_FACTOR:.2f} s/100μL (measured from data)")
                
                print(f"\n🎉 VOLUME {volume*1000:.0f}μL: ✅ COMPLETED")
                print(f"   Precision test PASSED - all {len(precision_measurements)} replicates within ±{tolerances['variation_ul']:.0f}μL range")
                volume_completed = True
                
            else:
                # FAILED! Blacklist these parameters and try again
                print(f"\n❌ PRECISION TEST FAILED - blacklisting parameters and finding new candidate")
                blacklisted_params.append(candidate_params.copy())
                candidate_params = None  # Force new optimization
        
        if not volume_completed:
            print(f"\n⚠️  VOLUME {volume*1000:.0f}μL: Could not complete within well limit ({MAX_WELLS - trial_count} wells remaining)")
        
        print(f"Wells used: {trial_count}/{MAX_WELLS}")
        
        if trial_count >= MAX_WELLS:
            print(f"Reached maximum wells ({MAX_WELLS}), stopping experiment.")
            break
    # Wrap up
    lash_e.nr_robot.remove_pipet()
    lash_e.nr_robot.return_vial_home(state["measurement_vial_name"])
    lash_e.nr_robot.move_home()
    
    # Final summary
    print(f"\n{'='*60}")
    print(f"EXPERIMENT COMPLETE - {LIQUID.upper()} CALIBRATION")
    print(f"{'='*60}")
    print(f"Total trials used: {trial_count}/{MAX_WELLS}")
    print(f"Volumes attempted: {len(VOLUMES)}")
    print(f"Volumes completed: {len(completed_volumes)}")
    print(f"Parameters blacklisted: {len(blacklisted_params)} (failed precision tests)")
    
    if completed_volumes:
        print(f"\n✅ VOLUMES THAT PASSED PRECISION TEST:")
        for i, (vol, params) in enumerate(completed_volumes):
            optimal = optimal_conditions[i] if i < len(optimal_conditions) else {}
            deviation = optimal.get('deviation_percent')
            time_s = optimal.get('time_seconds')
            variability = optimal.get('variability_percent')
            avg_vol = optimal.get('average_obtained_volume_mL', vol) * 1000  # Convert to μL
            replicates = optimal.get('precision_replicates', PRECISION_REPLICATES)
            
            # Format values with proper None handling
            deviation_str = f"{deviation:.1f}%" if deviation is not None else "N/A"
            time_str = f"{time_s:.0f}s" if time_s is not None else "N/A"
            variability_str = f"{variability:.1f}%" if variability is not None else "N/A"
            
            print(f"  {vol*1000:.0f}μL → {avg_vol:.1f}μL (deviation: {deviation_str}, variability: {variability_str}, time: {time_str}, n={replicates})")
    else:
        print(f"\n❌ No volumes successfully completed calibration and precision test")
    
    if optimal_conditions:
        print(f"\n📁 OPTIMAL CONDITIONS SAVED:")
        print(f"   File: {optimal_conditions_path}")
        print(f"   Contains: {len(optimal_conditions)} volume(s) with optimized parameters")
        print(f"   Use this file for future pipetting with these volumes!")
    
    # Show detailed results for each volume
    results_df = pd.DataFrame(all_results)
    print(f"\n📊 WHAT ACTUALLY HAPPENED - STEP BY STEP:")
    print(f"🔍 DEBUG: all_results contains {len(all_results)} trials")
    if len(all_results) > 0:
        volumes_in_results = [r.get('volume') for r in all_results]
        unique_volumes = list(set(volumes_in_results))
        print(f"🔍 DEBUG: Volumes in all_results: {unique_volumes}")
        print(f"🔍 DEBUG: Volume counts: {pd.Series(volumes_in_results).value_counts().to_dict()}")
    
    # Count precision measurements from raw data
    precision_measurements_count = len([m for m in raw_measurements if m.get('replicate', -1) in range(PRECISION_REPLICATES)])
    optimization_trials_count = len(results_df)
    
    for volume in VOLUMES:
        vol_results = results_df[results_df['volume'] == volume] if 'volume' in results_df.columns else []
        volume_completed = any(v[0] == volume for v in completed_volumes)
        
        print(f"\n🎯 Volume {volume*1000:.0f}μL:")
        
        if len(vol_results) > 0:
            # Count trials for this volume
            trials_count = len(vol_results)
            best = vol_results.loc[vol_results['deviation'].idxmin()]
            
            print(f"   📈 OPTIMIZATION PHASE:")
            print(f"      • Total optimization trials: {trials_count}")
            print(f"      • Best result: {best['deviation']:.1f}% deviation, {best['time']:.1f}s")
            
            if volume_completed:
                print(f"   ✅ PRECISION TEST PHASE:")
                print(f"      • Precision test: PASSED (all {PRECISION_REPLICATES} measurements within ±{tolerances['variation_ul']:.0f}μL)")
                print(f"      • Status: ✅ VOLUME COMPLETED & SAVED TO OPTIMAL CONDITIONS")
            else:
                print(f"   ❌ PRECISION TEST PHASE:")
                print(f"      • Precision test: FAILED (parameters blacklisted)")
                print(f"      • Status: ❌ VOLUME NOT COMPLETED")
        else:
            print(f"   ⚠️  NO TRIALS RUN (insufficient wells remaining)")
    
    print(f"\n📋 EXPERIMENT SUMMARY:")
    print(f"   • Total optimization trials: {optimization_trials_count}")
    print(f"   • Total precision measurements: {precision_measurements_count}")
    print(f"   • Volumes completed: {len(completed_volumes)}/{len(VOLUMES)}")
    print(f"   • Parameters blacklisted: {len(blacklisted_params)}")
    
    print(f"\n🔍 WHAT THESE TERMS MEAN:")
    print(f"   • 'Optimization trials': Parameter combinations tested to find acceptable conditions")
    print(f"   • 'Acceptable': Deviation ≤{criteria['max_deviation_ul']:.0f}μL AND time ≤{criteria['max_time']:.0f}s")
    print(f"   • 'Precision test': {PRECISION_REPLICATES} replicates using candidate parameters, all must be within tolerance of target")
    print(f"   • 'Blacklisted': Parameters that failed precision test and will never be tried again")
    print(f"   • 'Optimal conditions': Final successful parameters with precision test performance metrics")
    print(f"      - 'deviation': Average difference from target volume (% of target)")
    print(f"      - 'variability': Standard deviation of measurements (% of target)")  
    print(f"      - 'time': Average pipetting time from precision test replicates")
    
    print(f"\n📋 RAW DATA FILES:")
    print(f"   📊 OPTIMIZATION TRIALS TABLE ({optimization_trials_count} rows): {autosave_summary_path}")
    print(f"      • Contains all parameter combinations tested during optimization")
    print(f"      • Each row = 1 well used for finding good parameters")
    
    print(f"\n   🎯 PRECISION TEST MEASUREMENTS ({precision_measurements_count} measurements): {autosave_raw_path}")
    print(f"      • Contains individual replicate measurements from precision tests")
    print(f"      • Each measurement = 1 well used for validation")
    
    if raw_measurements and precision_measurements_count > 0:
        # Show sample precision measurements
        precision_raw = [m for m in raw_measurements if m.get('replicate', -1) in range(PRECISION_REPLICATES)]
        print(f"      Sample precision measurements (first 5):")
        for i, measurement in enumerate(precision_raw[:5]):
            volume_ul = measurement.get('mass', 0) / 1.26 * 1000  # Convert to μL
            replicate_num = measurement.get('replicate', 'unknown')
            target_vol = measurement.get('volume', 0) * 1000  # Convert to μL
            print(f"        Volume {target_vol:.0f}μL, Replicate {replicate_num}: {measurement.get('mass', 0):.4f}g = {volume_ul:.1f}μL")
    
    print(f"\n   🧮 WELL COUNT VERIFICATION:")
    print(f"      Optimization trials: {optimization_trials_count} wells")
    print(f"      Precision measurements: {precision_measurements_count} wells")  
    print(f"      Total: {optimization_trials_count + precision_measurements_count} wells (should equal {trial_count})")
    
    # Log results without Unicode characters to avoid encoding issues
    try:
        lash_e.logger.info(f"Experiment completed with {len(results_df)} total trials across {len(completed_volumes)} volumes")
        lash_e.logger.info(f"Results summary: {len(completed_volumes)}/{len(VOLUMES)} volumes completed successfully")
    except Exception as e:
        print(f"Warning: Could not log results due to encoding issue: {e}")
    
    # Save analysis results (both simulation and real data)
    # Only generate scatter plot and SHAP analysis by default
    save_analysis(
        results_df,
        pd.DataFrame(raw_measurements),
        autosave_dir,
        include_shap=False,
        include_scatter=True,
        include_boxplots=False,
        include_pairplot=False,
        include_learning_curves=True,
        include_improvement=False,
        include_top_trials=False,
        optimal_conditions=optimal_conditions,
        learning_curve_metrics=['deviation','time']
    )
    
    if not SIMULATE and SLACK_AVAILABLE:
        try:
            # Build detailed summary of completed volumes
            completed_list = [f"{int(v*1000)}µL" for v, _ in completed_volumes]
            remaining_vols = [v for v in VOLUMES if v not in [cv for cv, _ in completed_volumes]]
            remaining_list = [f"{int(v*1000)}µL" for v in remaining_vols]
            completed_str = ", ".join(completed_list) if completed_list else "None"
            remaining_str = ", ".join(remaining_list) if remaining_list else "None"

            # Extract quick performance snapshot for each completed volume (deviation/time if available)
            performance_lines = []
            if 'deviation' in results_df.columns and 'time' in results_df.columns and 'volume' in results_df.columns:
                # For each completed volume, get best (lowest absolute deviation) trial summary
                for vol, _ in completed_volumes:
                    sub = results_df[results_df['volume'] == vol]
                    if not sub.empty and 'deviation' in sub and 'time' in sub:
                        best_row = sub.iloc[(sub['deviation']).abs().argmin()]
                        performance_lines.append(f"{int(vol*1000)}uL: dev={best_row['deviation']:.1f}%, time={best_row['time']:.1f}s")
            perf_block = "; ".join(performance_lines) if performance_lines else "(no trial metrics captured)"

            slack_msg = (
                f"Modular calibration with {LIQUID} COMPLETE\n"
                f"Volumes completed: {len(completed_volumes)}/{len(VOLUMES)} -> {completed_str}\n"
                f"Remaining (not calibrated): {remaining_str}\n"
                f"Performance snapshot: {perf_block}"
            )
            slack_agent.send_slack_message(slack_msg)
        except Exception as e:
            print(f"Warning: Failed to send detailed Slack summary: {e}")
    
    # Generate and save calibration report
    try:
        report_content = generate_calibration_report(volume_report_data, VOLUMES, completed_volumes)
        
        # Save report to file
        timestamp = datetime.now().strftime("%Y%m%d_%H%M%S")
        report_filename = f"calibration_report_{timestamp}.txt"
        report_path = os.path.join(autosave_dir, report_filename)
        
        with open(report_path, 'w') as f:
            f.write(report_content)
        
        print(f"\n📊 CALIBRATION REPORT SAVED: {report_path}")
        print(f"{'='*60}")
        print("REPORT SUMMARY:")
        print(f"{'='*60}")
        
        # Print key summary information
        completed_count = len(completed_volumes)
        total_count = len(VOLUMES)
        if completed_count == total_count:
            print("[SUCCESS] CALIBRATION SUCCESSFUL!")
        else:
            print(f"[INCOMPLETE] CALIBRATION INCOMPLETE: {completed_count}/{total_count} volumes completed")
            print(f"[REPORT] See full report for diagnostics: {report_filename}")
        
    except Exception as e:
        print(f"Warning: Failed to generate calibration report: {e}")
    
    print(f"{'='*60}")

if __name__ == "__main__":
    main()<|MERGE_RESOLUTION|>--- conflicted
+++ resolved
@@ -33,13 +33,8 @@
     LLM_AVAILABLE = False
 
 # --- Experiment Config ---
-<<<<<<< HEAD
-LIQUID = "glycerol"
-SIMULATE = True
-=======
 LIQUID = "water"
 SIMULATE = False
->>>>>>> 6c862ca4
 SEED = 7
 INITIAL_SUGGESTIONS = 5  # replaces SOBOL_CYCLES_PER_VOLUME
 BATCH_SIZE = 1
