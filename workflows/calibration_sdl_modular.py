# calibration_sdl_modular.py
import sys
import os

sys.path.append("../North-Cytation")

from calibration_sdl_base import *
from master_usdl_coordinator import Lash_E
import recommenders.pipeting_optimizer_v2 as recommender_v2
import recommenders.pipetting_optimizer_v3 as recommender_v3
from datetime import datetime
import pandas as pd
import numpy as np

# Conditionally import slack_agent
try:
    import slack_agent
    SLACK_AVAILABLE = True
except Exception as e:
    print(f"Warning: Could not import slack_agent: {e}")
    print("Slack notifications will be disabled.")
    slack_agent = None
    SLACK_AVAILABLE = False

# Conditionally import LLM optimizer
try:
    import recommenders.llm_optimizer as llm_opt
    LLM_AVAILABLE = True
except ImportError as e:
    print(f"Warning: Could not import LLM optimizer: {e}")
    print("LLM optimization will be disabled.")
    llm_opt = None
    LLM_AVAILABLE = False

# --- Experiment Config ---
LIQUID = "water"
SIMULATE = False
SEED = 7
INITIAL_SUGGESTIONS = 5  # replaces SOBOL_CYCLES_PER_VOLUME
BATCH_SIZE = 1
REPLICATES = 1  # for optimization
PRECISION_REPLICATES = 5
#VOLUMES = [0.05, 0.025, 0.1] #Small tip
VOLUMES = [0.3, 0.5, 1.0] # Large tip
#VOLUMES = [0.02, 0.01, 0.005] #Very small volumes
MAX_WELLS = 96
INPUT_VIAL_STATUS_FILE = "status/calibration_vials_short.csv"


# --- LLM Configuration ---
# Two independent LLM settings for different phases:
# 1. SCREENING: Initial exploration of parameter space (first volume only)
#    - USE_LLM_FOR_SCREENING = True: Use LLM instead of SOBOL for initial suggestions
#    - USE_LLM_FOR_SCREENING = False: Use SOBOL for initial suggestions (default)
# 
# 2. OPTIMIZATION: Finding better parameters when current ones don't meet criteria
#    - USE_LLM_FOR_OPTIMIZATION = True: Use LLM instead of Bayesian optimization
#    - USE_LLM_FOR_OPTIMIZATION = False: Use Bayesian optimization (default)
USE_LLM_FOR_SCREENING = False     # LLM vs SOBOL for initial exploration (first volume)
USE_LLM_FOR_OPTIMIZATION = False  # LLM vs Bayesian for optimization loops

# --- Bayesian Model Configuration ---
# Controls which Bayesian acquisition function to use for optimization
# NOTE: This is only used when USE_LLM_FOR_OPTIMIZATION = False
# Options: 'qEI' (Expected Improvement), 'qLogEI' (Log Expected Improvement), 'qNEHVI' (Noisy Expected Hypervolume Improvement)
BAYESIAN_MODEL_TYPE = 'qEI'  # Default Bayesian acquisition function

<<<<<<< HEAD
# Criteria (For real life testing) - Base tolerances with volume-dependent scaling
BASE_DEVIATION_UL = 1.0  # Base ±1 μL absolute deviation for optimization acceptance  
BASE_TIME_SECONDS = 20 # Base time in seconds (for other criteria)
TIME_OPTIMAL_TARGET = 17  # Optimal time target in seconds (score = abs(time - target))
BASE_VARIATION_UL = 2.0  # Base ±2 μL absolute variation for precision test
# Volume scaling factors (per 100 μL above baseline)
DEVIATION_SCALING_FACTOR = 0.35  # +0.2 μL per 100 μL (1μL->2μL for 500μL)
TIME_SCALING_FACTOR = 2.5  # +1 second per 100 μL (Note this may be higher for glycerol) 
VARIATION_SCALING_FACTOR = 0.3  # +0.2 μL per 100 μL (2μL->3μL for 500μL)
=======
# Criteria (For real life testing) - Volume-dependent relative percentage tolerances
# Based on pipetting accuracy standards: relative bias and CV thresholds
BASE_TIME_SECONDS = 60  # Base time in seconds for optimization acceptance
TIME_SCALING_FACTOR = 1.5  # +1 second per 100 μL above baseline

# Relative percentage tolerances (applies to both optimization and precision test)
# Volume ranges defined as (min_volume_ul, max_volume_ul, tolerance_pct)
# Ranges should be ordered from largest to smallest volume for proper lookup
# If target ≥ 100 µL: pass if |rel_bias| ≤ 1% and CV ≤ 1%
# Else if 10 ≤ target < 100: pass if |rel_bias| ≤ 3% and CV ≤ 3%  
# Else if 1 ≤ target < 10: pass if |rel_bias| ≤ 5% and CV ≤ 5%
VOLUME_TOLERANCE_RANGES = [
    {'min_ul': 100, 'max_ul': 1000, 'tolerance_pct': 1.0, 'name': 'large_volume'},   # ≥100µL: 1%
    {'min_ul': 10,  'max_ul': 100,          'tolerance_pct': 3.0, 'name': 'medium_volume'}, # 10-99µL: 3%  
    {'min_ul': 1,   'max_ul': 10,           'tolerance_pct': 5.0, 'name': 'small_volume'},  # 1-9µL: 5%
    {'min_ul': 0,   'max_ul': 1,            'tolerance_pct': 10.0, 'name': 'micro_volume'}, # <1µL: 10% (fallback)
]
>>>>>>> 349aa2e5

# Selective parameter optimization config
MAX_OVERASPIRATE_UL = 10.0  # Maximum overaspirate volume in microliters (fixed)
USE_SELECTIVE_OPTIMIZATION = True  # Enable selective parameter optimization
USE_HISTORICAL_DATA_FOR_OPTIMIZATION = False  # Load data from previous volumes into optimizer
VOLUME_DEPENDENT_PARAMS = ["blowout_vol", "overaspirate_vol"]  # Parameters to optimize for each volume
ALL_PARAMS = ["aspirate_speed", "dispense_speed", "aspirate_wait_time", "dispense_wait_time", 
              "retract_speed", "blowout_vol", "post_asp_air_vol", "overaspirate_vol"]

if SIMULATE:
    DEFAULT_LOCAL_AUTOSAVE_DIR = os.path.abspath(os.path.join(os.path.dirname(__file__), '..', 'output', 'calibration_runs'))
    os.makedirs(DEFAULT_LOCAL_AUTOSAVE_DIR, exist_ok=True)
    BASE_AUTOSAVE_DIR = os.environ.get('CALIBRATION_AUTOSAVE_DIR', DEFAULT_LOCAL_AUTOSAVE_DIR)
    print(f"[info] Using BASE_AUTOSAVE_DIR={BASE_AUTOSAVE_DIR}")
else:
    BASE_AUTOSAVE_DIR='C:\\Users\\Imaging Controller\\Desktop\\Calibration_SDL_Output\\New_Method'

# --- Helper Methods ---
def get_volume_dependent_tolerances(volume_ml):
    """Calculate volume-dependent tolerances based on scalable volume ranges."""
    volume_ul = volume_ml * 1000  # Convert to μL
    
    # Find the appropriate tolerance range for this volume
    tolerance_pct = None
    range_name = 'unknown'
    
    for vol_range in VOLUME_TOLERANCE_RANGES:
        if vol_range['min_ul'] <= volume_ul < vol_range['max_ul']:
            tolerance_pct = vol_range['tolerance_pct']
            range_name = vol_range['name']
            break
    
    # Fallback if no range matched (shouldn't happen with properly defined ranges)
    if tolerance_pct is None:
        tolerance_pct = 10.0  # Default to 10% for safety
        range_name = 'fallback'
    
    # Convert percentage to absolute μL tolerance (same for both deviation and variation)
    tolerance_ul = volume_ul * (tolerance_pct / 100.0)
    
    # Calculate time scaling (keep existing time logic)
    volume_excess_ul = max(0, volume_ul - 100)  # Only scale above 100μL baseline
    scaling_factor = volume_excess_ul / 100  # Per 100μL scaling
    time_seconds = BASE_TIME_SECONDS + (TIME_SCALING_FACTOR * scaling_factor)
    
    # In simulation we can relax tolerances if needed
    if SIMULATE:
        try:
            # Allow environment override - use multipliers on the standard tolerances
            dev_multiplier = float(os.environ.get('SIM_DEV_MULTIPLIER', '2.0'))  # default 2x more lenient
            var_multiplier = float(os.environ.get('SIM_VAR_MULTIPLIER', '2.0'))  # default 2x more lenient
            time_multiplier = float(os.environ.get('SIM_TIME_MULTIPLIER', '1.25'))  # default 25% more time
        except ValueError:
            dev_multiplier, var_multiplier, time_multiplier = 2.0, 2.0, 1.25
        
        deviation_ul = tolerance_ul * dev_multiplier
        variation_ul = tolerance_ul * var_multiplier
        time_seconds = time_seconds * time_multiplier
    else:
        deviation_ul = tolerance_ul
        variation_ul = tolerance_ul

    tolerances = {
        'deviation_ul': deviation_ul,
        'time_optimal_target': TIME_OPTIMAL_TARGET + (TIME_SCALING_FACTOR * scaling_factor),
        'variation_ul': variation_ul,
        'time_seconds': time_seconds,
        'tolerance_percent': tolerance_pct,  # For reference/logging
        'range_name': range_name             # Which range was used
    }
    
    return tolerances

def initialize_experiment():
    DENSITY_LIQUID = LIQUIDS[LIQUID]["density"]
    NEW_PIPET_EACH_TIME_SET = LIQUIDS[LIQUID]["refill_pipets"]
    state = {"measurement_vial_index": 0, "measurement_vial_name": "measurement_vial_0"}
    lash_e = Lash_E(INPUT_VIAL_STATUS_FILE, simulate=SIMULATE, initialize_biotek=False)
    lash_e.nr_robot.check_input_file()
    lash_e.nr_robot.move_vial_to_location("measurement_vial_0", "clamp", 0)
    return lash_e, DENSITY_LIQUID, NEW_PIPET_EACH_TIME_SET, state

def get_tip_volume_for_volume(lash_e, volume):
    """Get the tip volume capacity for a given pipetting volume"""
    try:
        # Use North_Safe's tip selection logic to get the appropriate tip
        tip_type = lash_e.nr_robot.select_pipet_tip(volume)
        tip_config = lash_e.nr_robot.get_config_parameter('pipet_tips', tip_type, None, error_on_missing=False)
        if tip_config:
            return tip_config.get('volume', 1.0)  # Default to 1.0 mL if not found
        else:
            # Fallback logic based on volume ranges
            if volume <= 0.25:
                return 0.25  # small_tip
            else:
                return 1.0   # large_tip
    except Exception as e:
        print(f"Warning: Could not determine tip volume for {volume} mL: {e}")
        # Safe fallback
        return 1.0 if volume > 0.25 else 0.25

def get_recommender():
    """Get the appropriate recommender module based on configuration"""
    if USE_SELECTIVE_OPTIMIZATION:
        return recommender_v3
    else:
        return recommender_v2

def get_optimization_config(volume_index, completed_volumes, all_results):
    """
    Get optimization configuration for a given volume.
    
    Args:
        volume_index: Index of current volume (0 for first volume)
        completed_volumes: List of (volume, params) pairs that passed precision test
        all_results: All optimization results from previous volumes
        
    Returns:
        optimize_params: List of parameters to optimize
        fixed_params: Dict of parameters to keep fixed
    """
    if not USE_SELECTIVE_OPTIMIZATION:
        # Use all parameters (v2 behavior)
        return ALL_PARAMS, {}
    
    # Once we have ANY successful volume (passed precision test), 
    # we only optimize volume-dependent parameters for all remaining volumes
    if completed_volumes:
        # Use parameters from the most recent successful volume
        _, last_successful_params = completed_volumes[-1]
        fixed_params = {k: v for k, v in last_successful_params.items() 
                      if k not in VOLUME_DEPENDENT_PARAMS}
        print(f"   Using parameters from successful volume {completed_volumes[-1][0]*1000:.0f}μL")
        print(f"   🔒 FIXED: {list(fixed_params.keys())}")
        return VOLUME_DEPENDENT_PARAMS, fixed_params
    
    # If no successful volumes yet, optimize all parameters
    else:
        print(f"   No successful volumes yet - optimizing all parameters")
        return ALL_PARAMS, {}

def load_previous_data_into_model(ax_client, all_results):
    """Load previous experimental results into a new ax_client model"""
    if not all_results:
        return
    
    # Define parameter columns that ax_client expects
    parameter_columns = [
        'aspirate_speed', 'dispense_speed', 'aspirate_wait_time', 
        'dispense_wait_time', 'retract_speed', 'blowout_vol', 
        'post_asp_air_vol', 'overaspirate_vol'
    ]
    
    # Define outcome columns (only deviation and time for v3 optimizer)
    outcome_columns = ['deviation', 'time']
    
    print(f"Loading {len(all_results)} existing trials into new model...")
    
    # Add each result as a completed trial (only optimization trials, not precision tests)
    optimization_results = [r for r in all_results if r.get('strategy') != 'PRECISION_TEST']
    print(f"  Loading {len(optimization_results)} optimization trials (excluding {len(all_results) - len(optimization_results)} precision test measurements)")
    
    for result in optimization_results:
        try:
            # Extract parameters
            parameters = {}
            for param in parameter_columns:
                if param in result:
                    # Convert to appropriate type
                    if param in ['aspirate_speed', 'dispense_speed']:
                        parameters[param] = int(result[param])
                    else:
                        parameters[param] = float(result[param])
            
            # Skip if we don't have all required parameters
            if len(parameters) != len(parameter_columns):
                print(f"  Skipping result missing parameters: {set(parameter_columns) - set(parameters.keys())}")
                continue
            
            # Extract outcomes
            raw_data = {}
            for col in outcome_columns:
                if col == 'time' and col in result and result[col] is not None:
                    # Compute time_score for historical data - only penalize being slower than optimal
                    raw_time = float(result[col])
                    result_volume = result.get('volume', 0.1)  # Default to 100μL if not specified
                    volume_tolerances = get_volume_dependent_tolerances(result_volume)
                    scaled_optimal_target = volume_tolerances['time_optimal_target']
                    time_score = max(0, raw_time - scaled_optimal_target)
                    raw_data[col] = (time_score, 0.0)  # (mean, sem)
                elif col in result and result[col] is not None:
                    raw_data[col] = (float(result[col]), 0.0)  # (mean, sem)
            
            # Skip if we don't have all required outcomes
            if len(raw_data) != len(outcome_columns):
                print(f"  Skipping result missing outcomes: {set(outcome_columns) - set(raw_data.keys())}")
                continue
            
            # Attach trial to get trial index
            parameterization, trial_index = ax_client.attach_trial(parameters)
            
            # Complete the trial with the outcomes
            ax_client.complete_trial(trial_index=trial_index, raw_data=raw_data)
            
        except Exception as e:
            print(f"  Error loading result into model: {e}")
            continue
    
    print(f"Successfully loaded previous data into new model")

def get_initial_suggestions(ax_client, method, n, volume, expected_mass, expected_time, lash_e, state, autosave_raw_path, raw_measurements, liquid, new_pipet_each_time_set, all_results, autosave_summary_path):
    suggestions = []
    if method == 'LLM' and LLM_AVAILABLE:
        # Use LLM for initial suggestions
        suggestions = get_llm_suggestions(ax_client, n, all_results)
    else:
        # Try to get n suggestions, but handle search space exhaustion gracefully
        for i in range(n):
            try:
                params, trial_index = ax_client.get_next_trial()
                suggestions.append((params, trial_index))
            except Exception as e:
                print(f"  Warning: Could not generate suggestion {i+1}/{n}: {e}")
                print(f"  Search space may be exhausted. Continuing with {len(suggestions)} suggestions.")
                break
    for i, (params, trial_index) in enumerate(suggestions):
        check_if_measurement_vial_full(lash_e, state)
        liquid_source = get_liquid_source(lash_e)
        result = pipet_and_measure(lash_e, liquid_source, state["measurement_vial_name"], volume, params, expected_mass, expected_time, REPLICATES, SIMULATE, autosave_raw_path, raw_measurements, liquid, new_pipet_each_time_set)
        
        # Get the most recent measurement for display
        recent_mass = raw_measurements[-1]['mass'] if raw_measurements else expected_mass
        recent_volume = raw_measurements[-1]['calculated_volume'] if raw_measurements else volume
        
        # Show result with pass/fail status
        current_trial = len(all_results) + 1
        print(f"  Initial trial {i+1}/{len(suggestions)} (Trial {current_trial}): {recent_mass:.4f}g → {recent_volume*1000:.1f}μL, deviation={result.get('deviation', 'N/A'):.2f}%, time={result.get('time', 'N/A'):.1f}s")
        
        get_recommender().add_result(ax_client, trial_index, result)
        result.update(params)
        result.update({"volume": volume, "trial_index": trial_index, "strategy": method, "liquid": liquid, "time_reported": datetime.now().isoformat()})
        result = strip_tuples(result)
        all_results.append(result)
        if not SIMULATE:
            pd.DataFrame([result]).to_csv(autosave_summary_path, mode='a', index=False, header=not os.path.exists(autosave_summary_path))

def get_llm_suggestions(ax_client, n, all_results):
    # This is a simplified version; you may want to add existing data
    config_path = os.path.abspath("recommenders/calibration_unified_config.json")
    llm_input_file = os.path.join("output", "temp_llm_input.csv")
    os.makedirs("output", exist_ok=True)
    pd.DataFrame(all_results).to_csv(llm_input_file, index=False)
    optimizer = llm_opt.LLMOptimizer()
    config = optimizer.load_config(config_path)
    config["batch_size"] = n
    timestamp = datetime.now().strftime("%Y%m%d_%H%M%S")
    llm_output_file = os.path.join("output", f"llm_recommendations_{timestamp}.csv")
    result = optimizer.optimize(llm_input_file, config, llm_output_file)
    all_llm_recs = result.get('recommendations', [])
    suggestions = []
    for i, llm_params in enumerate(all_llm_recs[:n]):
        if llm_params:
            expected_params = set(ax_client.experiment.search_space.parameters.keys())
            filtered_params = {k: v for k, v in llm_params.items() if k in expected_params}
            params, trial_index = ax_client.attach_trial(filtered_params)
            suggestions.append((params, trial_index))
    return suggestions

def optimization_loop(ax_client, method, batch_size, volume, expected_mass, expected_time, lash_e, state, autosave_raw_path, raw_measurements, liquid, new_pipet_each_time_set, all_results, autosave_summary_path, criteria):
    while not check_optimization_criteria(all_results, criteria):
        if method == 'LLM' and LLM_AVAILABLE:
            suggestions = get_llm_suggestions(ax_client, batch_size, all_results)
        else:
            try:
                suggestions = get_recommender().get_suggestions(ax_client, volume, n=batch_size)
            except Exception as e:
                print(f"Error getting suggestions: {e}")
                suggestions = []
        for params, trial_index in suggestions:
            check_if_measurement_vial_full(lash_e, state)
            liquid_source = get_liquid_source(lash_e)
            result = pipet_and_measure(lash_e, liquid_source, state["measurement_vial_name"], volume, params, expected_mass, expected_time, REPLICATES, SIMULATE, autosave_raw_path, raw_measurements, liquid, new_pipet_each_time_set)
            get_recommender().add_result(ax_client, trial_index, result)
            result.update(params)
            result.update({"volume": volume, "trial_index": trial_index, "strategy": method, "liquid": liquid, "time_reported": datetime.now().isoformat()})
            result = strip_tuples(result)
            all_results.append(result)
            if not SIMULATE:
                pd.DataFrame([result]).to_csv(autosave_summary_path, mode='a', index=False, header=not os.path.exists(autosave_summary_path))

def check_optimization_criteria(all_results, criteria):
    # Check if we have results that meet both deviation and time criteria
    # ONLY look at optimization trials, NOT precision test measurements
    if not all_results:
        return False
    
    # Filter out precision test measurements - only check optimization trials
    optimization_results = [r for r in all_results if r.get('strategy') != 'PRECISION_TEST']
    
    if not optimization_results:
        return False
        
    df = pd.DataFrame(optimization_results)
    if 'deviation' in df.columns and 'time' in df.columns and 'volume' in df.columns:
        # deviation is % already. Compute absolute μL deviation for original logic
        absolute_deviation_ul = (df['deviation'] / 100) * (df['volume'] * 1000)

        if SIMULATE:
            # In simulation: allow pass if percent deviation <= dynamic_pct OR absolute deviation <= specified μL
            # Also relax time constraint to 1.25 * max_time
            max_pct = 20.0  # default percent threshold
            try:
                max_pct = float(os.environ.get('SIM_MAX_DEV_PCT', '20'))
            except ValueError:
                pass
            relaxed_time = criteria['max_time'] * 1.25
            meets_criteria = ((df['deviation'] <= max_pct) | (absolute_deviation_ul <= criteria['max_deviation_ul'])) & (df['time'] <= relaxed_time)
        else:
            meets_criteria = (absolute_deviation_ul <= criteria['max_deviation_ul']) & (df['time'] <= criteria['max_time'])

        if not meets_criteria.any():
            # Debug first few rows
            sample = df.head(3)[['volume','deviation','time']].to_dict(orient='records')
            print(f"[criteria-debug] No trial meets criteria yet. Example rows: {sample} | criteria={criteria} | SIMULATE={SIMULATE}")
        return meets_criteria.any()
    return False

def run_precision_test(lash_e, state, best_params, volume, expected_mass, expected_time, autosave_raw_path, raw_measurements, liquid, new_pipet_each_time_set, max_variation_ul, all_results=None):
    print(f"🎯 PRECISION TEST: Testing best parameters with {PRECISION_REPLICATES} replicates...")
    
    # Calculate acceptable range around target volume using absolute tolerance
    target_volume = volume  # mL
    variation_range = max_variation_ul / 1000  # Convert μL to mL
    min_acceptable = target_volume - variation_range
    max_acceptable = target_volume + variation_range
    
    print(f"   Target: {target_volume*1000:.0f}μL, Range: {min_acceptable*1000:.0f}μL - {max_acceptable*1000:.0f}μL (±{max_variation_ul:.0f}μL)")
    
    measurements = []
    deviations = []
    times = []  # Capture timing data
    
    # Store the starting point in raw_measurements to track precision replicate numbers
    precision_start_idx = len(raw_measurements)
    
    for i in range(PRECISION_REPLICATES):
        print(f"   Replicate {i+1}/{PRECISION_REPLICATES}...", end=" ")
        check_if_measurement_vial_full(lash_e, state)
        
        # Get single measurement result
        liquid_source = get_liquid_source(lash_e)
        result = pipet_and_measure(lash_e, liquid_source, state["measurement_vial_name"], volume, best_params, expected_mass, expected_time, 1, SIMULATE, autosave_raw_path, raw_measurements, liquid, new_pipet_each_time_set)
        
        # Fix the replicate number in the raw_measurements entry that was just added
        if raw_measurements and len(raw_measurements) > precision_start_idx:
            raw_measurements[-1]['replicate'] = i  # Set correct replicate number (0-5)
        
        # Extract the actual measurement from raw_measurements (last entry)
        if raw_measurements:
            actual_mass = raw_measurements[-1]['mass']
            # Convert mass to volume using correct liquid density - FAIL if not found
            if liquid not in LIQUIDS:
                raise ValueError(f"Unknown liquid '{liquid}' - must be one of: {list(LIQUIDS.keys())}")
            if "density" not in LIQUIDS[liquid]:
                raise ValueError(f"No density specified for liquid '{liquid}' in LIQUIDS dictionary")
            liquid_density = LIQUIDS[liquid]["density"]
            actual_volume = actual_mass / liquid_density
            measurements.append(actual_volume)
        else:
            # Fallback for simulation - convert expected mass to volume using correct density
            if liquid not in LIQUIDS:
                raise ValueError(f"Unknown liquid '{liquid}' - must be one of: {list(LIQUIDS.keys())}")
            if "density" not in LIQUIDS[liquid]:
                raise ValueError(f"No density specified for liquid '{liquid}' in LIQUIDS dictionary")
            liquid_density = LIQUIDS[liquid]["density"]
            actual_volume = expected_mass / liquid_density
            measurements.append(actual_volume)
        
        deviation = result.get('deviation', 0)
        deviations.append(deviation)
        
        # Capture timing data
        time_taken = result.get('time', 0)
        times.append(time_taken)
        # Debug timing data
        if i == 0:  # Only print on first replicate to avoid spam
            print(f"   Debug: time_taken={time_taken}, result keys={list(result.keys())}")
        
        current_volume = measurements[-1]
        
        # Early stopping check: if current measurement is outside acceptable range
        if current_volume < min_acceptable or current_volume > max_acceptable:
            print(f"❌ FAILED ({current_volume*1000:.0f}μL outside range)")
            print(f"   Precision test FAILED after {len(measurements)} replicates")
            return False, measurements, times[:len(measurements)]
        else:
            print(f"✅ {current_volume*1000:.0f}μL")
        
        # Add precision test measurement to all_results for tracking
        if all_results is not None:
            precision_result = dict(best_params)  # Copy best parameters
            precision_result.update({
                "volume": volume,
                "deviation": deviation,
                "time": result.get('time', 0),
                "variability": result.get('variability', 0),
                "simulated_mass": raw_measurements[-1]['mass'] if raw_measurements else expected_mass,
                "strategy": "PRECISION_TEST",
                "liquid": liquid,
                "trial_index": f"precision_{i+1}",
                "time_reported": datetime.now().isoformat(),
                "precision_replicate": i+1,
                "target_volume": target_volume,
                "acceptable_range": f"{min_acceptable*1000:.1f}-{max_acceptable*1000:.1f}μL"
            })
            all_results.append(precision_result)
    
    # If we reach here, all measurements were within the acceptable range
    mean_volume = np.mean(measurements)
    std_volume = np.std(measurements)
    cv_percent = (std_volume / mean_volume) * 100  # Coefficient of variation
    
    print(f"   ✅ PRECISION TEST PASSED: Mean {mean_volume*1000:.0f}μL ± {std_volume*1000:.1f}μL (CV: {cv_percent:.1f}%)")
    
    return True, measurements, times

def get_fallback_suggestions(ax_client, all_results, volume, n):
    """
    Fallback when search space is exhausted - reuse best parameters from previous trials
    """
    suggestions = []
    if not all_results:
        return suggestions
    
    # Get best performing parameters from all trials
    df = pd.DataFrame(all_results)
    if 'deviation' in df.columns:
        best_results = df.nsmallest(min(n*3, len(df)), 'deviation')  # Get more than needed
        
        param_keys = set(ax_client.experiment.search_space.parameters.keys())
        
        for _, result in best_results.head(n).iterrows():
            try:
                # Extract parameter values
                params = {k: result[k] for k in param_keys if k in result}
                if params:
                    params, trial_index = ax_client.attach_trial(params)
                    suggestions.append((params, trial_index))
                    if len(suggestions) >= n:
                        break
            except Exception as e:
                print(f"  Error creating fallback suggestion: {e}")
                continue
    
    return suggestions

def check_if_measurement_vial_full(lash_e, state):
    current_vial = state["measurement_vial_name"]
    vol = lash_e.nr_robot.get_vial_info(current_vial, "vial_volume")
    if vol > 7.0:
        lash_e.nr_robot.remove_pipet()
        lash_e.nr_robot.return_vial_home(current_vial)
        state["measurement_vial_index"] += 1
        new_vial_name = f"measurement_vial_{state['measurement_vial_index']}"
        state["measurement_vial_name"] = new_vial_name
        lash_e.logger.info(f"[info] Switching to new measurement vial: {new_vial_name}")
        lash_e.nr_robot.move_vial_to_location(new_vial_name, "clamp", 0)

def get_liquid_source(lash_e, minimum_volume=2.0):
    """Check liquid_source volume and switch to liquid_source_2 if needed"""
    try:
        current_vol = lash_e.nr_robot.get_vial_info("liquid_source", "vial_volume")
        if current_vol <= minimum_volume:
            lash_e.logger.info(f"[info] liquid_source volume is {current_vol:.1f}mL, switching to liquid_source_2")
            return "liquid_source_2"
        else:
            return "liquid_source"
    except:
        # If liquid_source doesn't exist or error, default to liquid_source_2
        lash_e.logger.info("[info] Using liquid_source_2 as fallback")
        return "liquid_source_2"

def params_are_blacklisted(params, blacklisted_params, tolerance=1e-6):
    """Check if parameters are in the blacklist (failed precision test)"""
    param_keys = set(params.keys())
    for blacklisted in blacklisted_params:
        blacklisted_keys = set(blacklisted.keys())
        if param_keys == blacklisted_keys:
            # Check if all parameter values match within tolerance
            match = True
            for key in param_keys:
                if abs(params[key] - blacklisted[key]) > tolerance:
                    match = False
                    break
            if match:
                return True
    return False

def save_optimal_conditions(optimal_conditions, filepath):
    """Save the optimal conditions to CSV with just essential information"""
    if optimal_conditions:
        df = pd.DataFrame(optimal_conditions)
        df.to_csv(filepath, index=False)
        print(f"✅ Saved optimal conditions to: {filepath}")

def save_experiment_config(autosave_dir, new_pipet_each_time_set=None):
    """Save the experiment configuration to a file for reference"""
    config = {
        'experiment_type': 'calibration_sdl_modular',
        'timestamp': datetime.now().isoformat(),
        'liquid': LIQUID,
        'simulate': SIMULATE,
        'seed': SEED,
        'initial_suggestions': INITIAL_SUGGESTIONS,
        'batch_size': BATCH_SIZE,
        'replicates': REPLICATES,
        'precision_replicates': PRECISION_REPLICATES,
        'volumes': VOLUMES,
        'max_wells': MAX_WELLS,
        'max_overaspirate_ul': MAX_OVERASPIRATE_UL,
        'new_pipet_each_time_set': new_pipet_each_time_set,
        'base_time_seconds': BASE_TIME_SECONDS,
        'time_scaling_factor': TIME_SCALING_FACTOR,
        'volume_tolerance_ranges': VOLUME_TOLERANCE_RANGES,
        'use_selective_optimization': USE_SELECTIVE_OPTIMIZATION,
        'use_historical_data_for_optimization': USE_HISTORICAL_DATA_FOR_OPTIMIZATION,
        'volume_dependent_params': VOLUME_DEPENDENT_PARAMS,
        'all_params': ALL_PARAMS,
        'use_llm_for_screening': USE_LLM_FOR_SCREENING,
        'use_llm_for_optimization': USE_LLM_FOR_OPTIMIZATION,
        'bayesian_model_type': BAYESIAN_MODEL_TYPE,
        'input_vial_status_file': INPUT_VIAL_STATUS_FILE,
        'slack_available': SLACK_AVAILABLE,
        'llm_available': LLM_AVAILABLE
    }
    
    config_path = os.path.join(autosave_dir, "experiment_config.json")
    with open(config_path, 'w') as f:
        import json
        json.dump(config, f, indent=2, default=str)
    
    print(f"✅ Saved experiment config to: {config_path}")
    return config_path

def generate_calibration_report(volume_report_data, volumes, completed_volumes):
    """Generate a comprehensive calibration report with diagnostics and recommendations."""
    
    report_lines = []
    report_lines.append("CALIBRATION REPORT")
    report_lines.append("=" * 50)
    report_lines.append("")
    
    # Volume-by-volume details
    for volume in volumes:
        data = volume_report_data.get(volume, {})
        volume_ul = int(volume * 1000)
        
        report_lines.append(f"Volume_{volume_ul}uL:")
        
        # SOBOL trials
        sobol_count = data.get('sobol_trials', 0)
        if sobol_count > 0:
            report_lines.append(f"   {sobol_count} SOBOL TRIALS")
        
        # Optimization trials with failure breakdown
        opt_count = data.get('optimization_trials', 0)
        time_failures = data.get('time_failures', 0)
        accuracy_failures = data.get('accuracy_failures', 0)
        
        if opt_count > 0:
            failure_text = ""
            if time_failures > 0 or accuracy_failures > 0:
                failure_parts = []
                if time_failures > 0:
                    failure_parts.append(f"Time Failures {time_failures}")
                if accuracy_failures > 0:
                    failure_parts.append(f"Accuracy Failures {accuracy_failures}")
                failure_text = f"; {'; '.join(failure_parts)}"
            
            report_lines.append(f"   {opt_count} OPTIMIZATION TRIALS{failure_text}")
        
        # Precision test results
        precision_attempted = data.get('precision_trials_attempted', 0)
        precision_passed = data.get('precision_passed', False)
        
        if precision_attempted > 0:
            status = "PASSED" if precision_passed else "FAILED"
            report_lines.append(f"   {precision_attempted} PRECISION TRIALS ({status})")
        
        # Overall status
        completed = data.get('completed', False)
        if completed:
            report_lines.append("   STATUS: [COMPLETED]")
        else:
            candidate_found = data.get('candidate_found', False)
            if not candidate_found:
                report_lines.append("   STATUS: [FAILED] NO CANDIDATE FOUND")
            else:
                report_lines.append("   STATUS: [FAILED] PRECISION TEST FAILED")
        
        report_lines.append("")
    
    # Summary section
    report_lines.append("SUMMARY:")
    report_lines.append("-" * 20)
    
    # Calculate overall statistics
    total_volumes = len(volumes)
    completed_count = len(completed_volumes)
    
    report_lines.append(f"Volumes Completed: {completed_count}/{total_volumes}")
    report_lines.append("")
    
    # Optimization trial statistics
    report_lines.append("Optimization Trials:")
    for volume in volumes:
        data = volume_report_data.get(volume, {})
        volume_ul = int(volume * 1000)
        opt_count = data.get('optimization_trials', 0)
        time_failures = data.get('time_failures', 0)
        accuracy_failures = data.get('accuracy_failures', 0)
        
        if opt_count > 0:
            time_pass_rate = ((opt_count - time_failures) / opt_count) * 100
            accuracy_pass_rate = ((opt_count - accuracy_failures) / opt_count) * 100
            report_lines.append(f"  {volume_ul}uL: Time passing: {time_pass_rate:.1f}%, Accuracy passing: {accuracy_pass_rate:.1f}%")
    
    report_lines.append("")
    
    # Precision test statistics
    report_lines.append("Precision Tests:")
    for volume in volumes:
        data = volume_report_data.get(volume, {})
        volume_ul = int(volume * 1000)
        precision_attempted = data.get('precision_trials_attempted', 0)
        precision_passed = data.get('precision_passed', False)
        
        if precision_attempted > 0:
            status = "Passed" if precision_passed else "Failed"
            report_lines.append(f"  {volume_ul}uL: {status} ({precision_attempted} trials)")
    
    report_lines.append("")
    
    # Success check and diagnostics
    all_completed = completed_count == total_volumes
    if all_completed:
        report_lines.append("[SUCCESS] CALIBRATION SUCCESSFUL!")
    else:
        report_lines.append("[INCOMPLETE] CALIBRATION INCOMPLETE - DIAGNOSTICS:")
        report_lines.extend(generate_failure_diagnostics(volume_report_data, volumes))
    
    return "\n".join(report_lines)

def generate_failure_diagnostics(volume_report_data, volumes):
    """Generate diagnostic recommendations based on failure patterns."""
    
    diagnostics = []
    
    if not volumes:
        return diagnostics
    
    first_volume = volumes[0]
    first_data = volume_report_data.get(first_volume, {})
    
    # Check first volume completion
    first_completed = first_data.get('completed', False)
    first_candidate_found = first_data.get('candidate_found', False)
    
    if not first_completed:
        if not first_candidate_found:
            # Failed on optimization for first volume
            opt_count = first_data.get('optimization_trials', 0)
            time_failures = first_data.get('time_failures', 0)
            accuracy_failures = first_data.get('accuracy_failures', 0)
            
            if opt_count > 0:
                time_pass_rate = ((opt_count - time_failures) / opt_count) * 100
                accuracy_pass_rate = ((opt_count - accuracy_failures) / opt_count) * 100
                
                if time_pass_rate < 20:  # Less than 20% passing time
                    diagnostics.append("- Time restrictions appear too strict for the first volume")
                    diagnostics.append("  Recommendation: Increase BASE_TIME_SECONDS or TIME_SCALING_FACTOR")
                
                if accuracy_pass_rate < 20:  # Less than 20% passing accuracy
                    diagnostics.append("- Accuracy restrictions appear too strict for the first volume") 
                    diagnostics.append("  Recommendation: Increase BASE_DEVIATION_UL or DEVIATION_SCALING_FACTOR -or OVERASPIRATE_VOLUME_%")
            
            diagnostics.append(f"- First volume failed to find acceptable candidate after {opt_count} trials")
        
        else:
            # Found candidate but precision test failed
            diagnostics.append("- First volume precision test failed")
            diagnostics.append("  Recommendation: Increase BASE_VARIATION_UL (precision window too narrow)")
    
    else:
        # First volume completed, check progression to higher volumes
        failed_volumes = []
        for volume in volumes[1:]:  # Skip first volume
            data = volume_report_data.get(volume, {})
            if not data.get('completed', False):
                failed_volumes.append(volume)
        
        if failed_volumes:
            diagnostics.append("- First volume completed but later volumes failed")
            diagnostics.append("  Recommendation: The scaling factors may be too aggressive")
            diagnostics.append("  Consider increasing DEVIATION_SCALING_FACTOR, TIME_SCALING_FACTOR, or VARIATION_SCALING_FACTOR")
            
            # Check if it's mainly precision failures at higher volumes
            precision_failures = 0
            for vol in failed_volumes:
                data = volume_report_data.get(vol, {})
                if data.get('candidate_found', False) and not data.get('precision_passed', False):
                    precision_failures += 1
            
            if precision_failures > 0:
                diagnostics.append("  Focus on: VARIATION_SCALING_FACTOR (precision tests failing)")
    
    return diagnostics

def main():
    lash_e, DENSITY_LIQUID, NEW_PIPET_EACH_TIME_SET, state = initialize_experiment()
    
    # LLM Control Variables - Two separate settings for two different phases
    use_llm_for_screening = USE_LLM_FOR_SCREENING     # Use LLM instead of SOBOL for initial exploration (first volume only)
    use_llm_for_optimization = USE_LLM_FOR_OPTIMIZATION  # Use LLM instead of Bayesian for optimization loops
    
    # Bayesian model type for ax_client (separate from screening method)
    bayesian_model_type = BAYESIAN_MODEL_TYPE  # qEI, qLogEI, qNEHVI, etc.
    
    # Show optimization configuration
    print(f"\n🤖 OPTIMIZATION CONFIGURATION:")
    print(f"   📊 Initial Screening (first volume): {'LLM' if use_llm_for_screening else 'SOBOL'}")
    print(f"   🔍 Optimization Loops: {'LLM' if use_llm_for_optimization else f'Bayesian ({bayesian_model_type})'}")
    print(f"   🧠 Bayesian Model Type: {bayesian_model_type}")
    print(f"   🔧 LLM Available: {LLM_AVAILABLE}")
    if (use_llm_for_screening or use_llm_for_optimization) and not LLM_AVAILABLE:
        print(f"   ⚠️  WARNING: LLM requested but not available - will fallback to traditional methods")
    
    if not SIMULATE and SLACK_AVAILABLE:
        slack_agent.send_slack_message(f"Starting new modular calibration experiment with {LIQUID}")
    
    # Track results and optimal conditions
    completed_volumes = []  # (volume, params) pairs that passed precision test
    all_results = []  # All optimization trials (not precision test measurements)
    raw_measurements = []  # All individual measurements
    optimal_conditions = []  # Final optimal conditions for each volume
    blacklisted_params = []  # Parameters that failed precision tests
    # Note: criteria will be calculated per volume using get_volume_dependent_tolerances()
    trial_count = 0
    
    # Report data collection - track statistics for each volume
    volume_report_data = {}  # Dictionary keyed by volume with statistics
    
    # Create single output directory for entire experiment
    simulate_suffix = "_simulate" if SIMULATE else ""
    timestamp = datetime.now().strftime("%Y%m%d_%H%M%S" + f"_{LIQUID}{simulate_suffix}")
    autosave_dir = os.path.join(BASE_AUTOSAVE_DIR, timestamp)
    os.makedirs(autosave_dir, exist_ok=True)
    autosave_summary_path = os.path.join(autosave_dir, "experiment_summary_autosave.csv")
    autosave_raw_path = os.path.join(autosave_dir, "raw_replicate_data_autosave.csv")
    optimal_conditions_path = os.path.join(autosave_dir, "optimal_conditions.csv")
    
    # Save experiment configuration
    save_experiment_config(autosave_dir, NEW_PIPET_EACH_TIME_SET)
    
    for volume_index, volume in enumerate(VOLUMES):
        print(f"\n{'='*60}")
        print(f"🧪 VOLUME: {volume*1000:.0f}μL")
        print(f"{'='*60}")
        
        # Initialize report data for this volume
        volume_report_data[volume] = {
            'sobol_trials': 0,
            'optimization_trials': 0,
            'time_failures': 0,
            'accuracy_failures': 0,
            'precision_trials_attempted': 0,
            'precision_passed': False,
            'completed': False,
            'candidate_found': False
        }
        
        # Calculate volume-dependent tolerances
        tolerances = get_volume_dependent_tolerances(volume)
        criteria = {
            'max_deviation_ul': tolerances['deviation_ul'],
            'max_time': tolerances['time_seconds']
        }
        
        # Get optimization configuration for selective parameter optimization
        optimize_params, fixed_params = get_optimization_config(volume_index, completed_volumes, all_results)
        
        # DEBUG: Always show what we're optimizing
        print(f"🔧 OPTIMIZING: {len(optimize_params)} parameters: {optimize_params}")
        if fixed_params:
            print(f"� FIXED: {len(fixed_params)} parameters: {list(fixed_params.keys())}")
            print(f"   Fixed values: {fixed_params}")
        else:
            print(f"🔒 FIXED: No parameters fixed")
        print(f"   USE_SELECTIVE_OPTIMIZATION = {USE_SELECTIVE_OPTIMIZATION}")
        print(f"   completed_volumes = {len(completed_volumes)}")
        print(f"   volume_index = {volume_index}")
        
        # Check if we have enough wells remaining
        min_trials_needed = PRECISION_REPLICATES  # At minimum we need precision test wells
        if trial_count + min_trials_needed > MAX_WELLS:
            print(f"⚠️  SKIPPING: Not enough wells remaining (need ≥{min_trials_needed}, have {MAX_WELLS - trial_count})")
            break
        
        expected_mass = volume * DENSITY_LIQUID
        expected_time = volume * 10.146 + 9.5813
        
        # Create ax_client for this volume
        tip_volume = get_tip_volume_for_volume(lash_e, volume)
        print(f"Using tip volume: {tip_volume} mL for pipetting volume: {volume} mL")
        
        volume_completed = False
        candidate_params = None
        candidate_trial_number = None  # Track which trial the candidate came from
        
        # Always create ax_client with the correct selective optimization configuration
        # Use half of the time cap as the maximum wait time constraint
        max_wait_time = criteria['max_time'] / 2.0
        ax_client = get_recommender().create_model(SEED, INITIAL_SUGGESTIONS, bayesian_batch_size=BATCH_SIZE, 
                                           volume=volume, tip_volume=tip_volume, model_type=bayesian_model_type, 
                                           optimize_params=optimize_params, fixed_params=fixed_params, simulate=SIMULATE,
                                           max_overaspirate_ul=MAX_OVERASPIRATE_UL, max_wait_time=max_wait_time)
        
        # Step 1: Determine starting candidate
        if len(completed_volumes) > 0:
            # Use the last successful volume's parameters as starting point
            last_volume, last_params = completed_volumes[-1]
            print(f"🔄 TESTING PREVIOUS SUCCESS: Using parameters from {last_volume*1000:.0f}μL volume")
            candidate_params = last_params
            
            # Find the original trial number for these parameters
            last_optimal = optimal_conditions[-1] if optimal_conditions else {}
            candidate_trial_number = last_optimal.get('trial_number', 'unknown')
        else:
            # First volume - need SOBOL/LLM initial exploration
            screening_method = "LLM" if use_llm_for_screening else "SOBOL"
            print(f"🎲 INITIAL SCREENING: Running {INITIAL_SUGGESTIONS} {screening_method} conditions...")
            
            # Run initial suggestions and collect all results
            screening_candidates = []  # Store all acceptable candidates
            
            # Generate all screening suggestions upfront
            screening_suggestions = []
            if use_llm_for_screening and LLM_AVAILABLE:
                # Use LLM for screening suggestions
                screening_suggestions = get_llm_suggestions(ax_client, INITIAL_SUGGESTIONS, all_results)
            else:
                # Use SOBOL for screening suggestions
                for i in range(INITIAL_SUGGESTIONS):
                    try:
                        params, trial_index = ax_client.get_next_trial()
                        screening_suggestions.append((params, trial_index))
                    except Exception as e:
                        print(f"   Could not generate screening trial {i+1}: {e}")
                        break
            
            for i, (params, trial_index) in enumerate(screening_suggestions):
                if trial_count >= MAX_WELLS - PRECISION_REPLICATES:
                    break
                    
                # Count this as a SOBOL trial (initial screening)
                volume_report_data[volume]['sobol_trials'] += 1
                
                check_if_measurement_vial_full(lash_e, state)
                liquid_source = get_liquid_source(lash_e)
                result = pipet_and_measure(lash_e, liquid_source, state["measurement_vial_name"], volume, params, 
                                         expected_mass, expected_time, REPLICATES, SIMULATE, autosave_raw_path, 
                                         raw_measurements, LIQUID, NEW_PIPET_EACH_TIME_SET)
                
                # Get the most recent measurement for display
                recent_mass = raw_measurements[-1]['mass'] if raw_measurements else expected_mass
                recent_volume = raw_measurements[-1]['calculated_volume'] if raw_measurements else volume
                
                # Check if this trial meets criteria - convert % deviation to absolute μL
                deviation_pct = result.get('deviation', float('inf'))
                absolute_deviation_ul = (deviation_pct / 100) * (volume * 1000)  # Convert to μL
                meets_criteria = (absolute_deviation_ul <= criteria['max_deviation_ul'] and 
                                result.get('time', float('inf')) <= criteria['max_time'])
                status = "✅ CANDIDATE" if meets_criteria else "❌ reject"
                print(f"   Trial {i+1}/{INITIAL_SUGGESTIONS}: {recent_mass:.4f}g → {recent_volume*1000:.1f}μL, {result.get('deviation', 'N/A'):.1f}% dev, {result.get('time', 'N/A'):.0f}s - {status}")
                
                get_recommender().add_result(ax_client, trial_index, result)
                result.update(params)
                result.update({"volume": volume, "trial_index": trial_index, "strategy": screening_method, "liquid": LIQUID, "time_reported": datetime.now().isoformat()})
                result = strip_tuples(result)
                all_results.append(result)
                if not SIMULATE:
                    pd.DataFrame([result]).to_csv(autosave_summary_path, mode='a', index=False, header=not os.path.exists(autosave_summary_path))
                
                trial_count += 1
                
                # Collect acceptable candidates
                if meets_criteria:
                    candidate_info = {
                        'params': params.copy(),
                        'deviation': result.get('deviation', float('inf')),
                        'time': result.get('time', float('inf')),
                        'score': result.get('deviation', float('inf')),  # Use deviation as primary ranking criterion
                        'trial_number': trial_count  # Track which trial this came from
                    }
                    screening_candidates.append(candidate_info)
            
            # Choose the BEST candidate from acceptable ones
            if screening_candidates:
                # Sort by deviation (lower is better), then by time if tied
                best_candidate = min(screening_candidates, key=lambda x: (x['deviation'], x['time']))
                candidate_params = best_candidate['params']
                candidate_trial_number = best_candidate['trial_number']
                print(f"   ✅ Selected BEST candidate from trial #{candidate_trial_number}: {best_candidate['deviation']:.1f}% deviation, {best_candidate['time']:.0f}s")
                print(f"   📊 {len(screening_candidates)}/{INITIAL_SUGGESTIONS} {screening_method} trials met criteria")
            else:
                print(f"   ❌ No {screening_method} trials met criteria - will need optimization")
            
            print(f"   ✅ Completed {INITIAL_SUGGESTIONS} {screening_method} conditions")
        
        # Step 2: Optimization loop until we have a successful precision test
        while not volume_completed and trial_count < MAX_WELLS - PRECISION_REPLICATES:
            
            # If we don't have a candidate yet, we need to optimize
            if candidate_params is None:
                print(f"🔍 OPTIMIZATION: Finding acceptable parameters (target: ≤{criteria['max_deviation_ul']:.0f}μL deviation, ≤{criteria['max_time']:.0f}s)")
                
                # Only load historical data from OTHER volumes, not current volume data (which is already in ax_client)
                if all_results and USE_HISTORICAL_DATA_FOR_OPTIMIZATION:
                    # Filter out results from current volume to avoid double-loading
                    historical_results = [r for r in all_results if r.get('volume') != volume]
                    if historical_results:
                        print(f"Loading {len(historical_results)} trials from previous volumes (excluding {len(all_results) - len(historical_results)} from current volume)")
                        load_previous_data_into_model(ax_client, historical_results)
                    else:
                        print(f"No historical data from other volumes to load")
                elif all_results and not USE_HISTORICAL_DATA_FOR_OPTIMIZATION:
                    print(f"Skipping historical data loading (USE_HISTORICAL_DATA_FOR_OPTIMIZATION = False)")
                    print(f"Each volume will optimize independently without using data from previous volumes")
                
                # Get suggestions and test them
                optimization_found = False
                while not optimization_found and trial_count < MAX_WELLS - PRECISION_REPLICATES:
                    try:
                        if use_llm_for_optimization and LLM_AVAILABLE:
                            # Use LLM for optimization suggestions
                            suggestions = get_llm_suggestions(ax_client, BATCH_SIZE, all_results)
                        else:
                            # Use Bayesian optimization
                            suggestions = get_recommender().get_suggestions(ax_client, volume, n=BATCH_SIZE)
                    except Exception:
                        suggestions = get_fallback_suggestions(ax_client, all_results, volume, BATCH_SIZE)
                    
                    if not suggestions:
                        print("   ❌ No more suggestions available")
                        break
                    
                    for params, trial_index in suggestions:
                        if trial_count >= MAX_WELLS - PRECISION_REPLICATES:
                            break
                            
                        # Skip if parameters are blacklisted
                        if params_are_blacklisted(params, blacklisted_params):
                            print(f"   ⚫ SKIPPING: Parameters blacklisted (failed previous precision test)")
                            continue
                        
                        # Count this as an optimization trial
                        volume_report_data[volume]['optimization_trials'] += 1
                        
                        check_if_measurement_vial_full(lash_e, state)
                        liquid_source = get_liquid_source(lash_e)
                        result = pipet_and_measure(lash_e, liquid_source, state["measurement_vial_name"], volume, params, 
                                                 expected_mass, expected_time, REPLICATES, SIMULATE, autosave_raw_path, 
                                                 raw_measurements, LIQUID, NEW_PIPET_EACH_TIME_SET)
                        
                        # Get the most recent measurement for display
                        recent_mass = raw_measurements[-1]['mass'] if raw_measurements else expected_mass
                        recent_volume = raw_measurements[-1]['calculated_volume'] if raw_measurements else volume
                        
                        # Check if this trial meets criteria - convert % deviation to absolute μL
                        deviation_pct = result.get('deviation', float('inf'))
                        absolute_deviation_ul = (deviation_pct / 100) * (volume * 1000)  # Convert to μL
                        time_fails = result.get('time', float('inf')) > criteria['max_time']
                        accuracy_fails = absolute_deviation_ul > criteria['max_deviation_ul']
                        meets_criteria = not (time_fails or accuracy_fails)
                        
                        # Track failure reasons
                        if time_fails:
                            volume_report_data[volume]['time_failures'] += 1
                        if accuracy_fails:
                            volume_report_data[volume]['accuracy_failures'] += 1
                        
                        status = "✅ CANDIDATE" if meets_criteria else "❌ reject"
                        print(f"   Optimization trial: {recent_mass:.4f}g → {recent_volume*1000:.1f}μL, {result.get('deviation', 'N/A'):.1f}% dev, {result.get('time', 'N/A'):.0f}s - {status}")
                        
                        # Get volume-scaled optimal target for time scoring
                        volume_tolerances = get_volume_dependent_tolerances(volume)
                        scaled_optimal_target = volume_tolerances['time_optimal_target']
                        get_recommender().add_result(ax_client, trial_index, result, BASE_TIME_SECONDS, scaled_optimal_target)
                        result.update(params)
                        optimization_strategy = "LLM" if use_llm_for_optimization else "Bayesian"
                        result.update({"volume": volume, "trial_index": trial_index, "strategy": optimization_strategy, "liquid": LIQUID, "time_reported": datetime.now().isoformat()})
                        result = strip_tuples(result)
                        all_results.append(result)
                        if not SIMULATE:
                            pd.DataFrame([result]).to_csv(autosave_summary_path, mode='a', index=False, header=not os.path.exists(autosave_summary_path))
                        
                        trial_count += 1
                        
                        if meets_criteria:
                            candidate_params = params
                            candidate_trial_number = trial_count
                            optimization_found = True
                            volume_report_data[volume]['candidate_found'] = True
                            print(f"   ✅ FOUND ACCEPTABLE CANDIDATE from trial #{trial_count}!")
                            break
                
                if candidate_params is None:
                    print(f"❌ Could not find acceptable parameters for {volume*1000:.0f}μL within well limit")
                    break  # Move to next volume
            
            # Step 3: Precision test
            print(f"\n🎯 PRECISION TEST: Testing candidate parameters...")
            
            if trial_count + PRECISION_REPLICATES > MAX_WELLS:
                print(f"⚠️ Not enough wells remaining for precision test ({MAX_WELLS - trial_count} left)")
                break
            
            passed, precision_measurements, precision_times = run_precision_test(lash_e, state, candidate_params, volume, expected_mass, expected_time, autosave_raw_path, raw_measurements, LIQUID, NEW_PIPET_EACH_TIME_SET, tolerances['variation_ul'])
            trial_count += len(precision_measurements)
            
            # Track precision test results
            volume_report_data[volume]['precision_trials_attempted'] = len(precision_measurements)
            volume_report_data[volume]['precision_passed'] = passed
            
            if passed:
                # SUCCESS! 
                completed_volumes.append((volume, candidate_params))
                volume_report_data[volume]['completed'] = True
                
                # Calculate actual performance metrics from precision test measurements
                avg_obtained_volume = np.mean(precision_measurements) if precision_measurements else volume
                
                # Calculate deviation: average difference from target volume in %
                deviations = [abs(measurement - volume) / volume * 100 for measurement in precision_measurements]
                avg_deviation_percent = np.mean(deviations)
                
                # Calculate variability: standard deviation of measurements in %
                std_volume = np.std(precision_measurements)
                variability_percent = (std_volume / volume) * 100  # CV as percentage
                
                # Calculate average time from precision test measurements
                avg_time_seconds = np.mean(precision_times) if precision_times and len(precision_times) > 0 else None
                
                optimal_condition = {
                    'target_volume_mL': volume,
                    'average_obtained_volume_mL': avg_obtained_volume,
                    'deviation_percent': avg_deviation_percent,  # Average deviation from target in %
                    'time_seconds': avg_time_seconds,            # Average time from precision test
                    'variability_percent': variability_percent, # Standard deviation as % of target
                    'trial_number': candidate_trial_number,     # Actual trial/well number where condition was discovered
                    'precision_replicates': len(precision_measurements),
                    **candidate_params  # Add all parameter values
                }
                
                optimal_conditions.append(optimal_condition)
                save_optimal_conditions(optimal_conditions, optimal_conditions_path)
                
                print(f"\n🎉 VOLUME {volume*1000:.0f}μL: ✅ COMPLETED")
                print(f"   Precision test PASSED - all {len(precision_measurements)} replicates within ±{tolerances['variation_ul']:.0f}μL range")
                volume_completed = True
                
            else:
                # FAILED! Blacklist these parameters and try again
                print(f"\n❌ PRECISION TEST FAILED - blacklisting parameters and finding new candidate")
                blacklisted_params.append(candidate_params.copy())
                candidate_params = None  # Force new optimization
        
        if not volume_completed:
            print(f"\n⚠️  VOLUME {volume*1000:.0f}μL: Could not complete within well limit ({MAX_WELLS - trial_count} wells remaining)")
        
        print(f"Wells used: {trial_count}/{MAX_WELLS}")
        
        if trial_count >= MAX_WELLS:
            print(f"Reached maximum wells ({MAX_WELLS}), stopping experiment.")
            break
    # Wrap up
    lash_e.nr_robot.remove_pipet()
    lash_e.nr_robot.return_vial_home(state["measurement_vial_name"])
    lash_e.nr_robot.move_home()
    
    # Final summary
    print(f"\n{'='*60}")
    print(f"EXPERIMENT COMPLETE - {LIQUID.upper()} CALIBRATION")
    print(f"{'='*60}")
    print(f"Total trials used: {trial_count}/{MAX_WELLS}")
    print(f"Volumes attempted: {len(VOLUMES)}")
    print(f"Volumes completed: {len(completed_volumes)}")
    print(f"Parameters blacklisted: {len(blacklisted_params)} (failed precision tests)")
    
    if completed_volumes:
        print(f"\n✅ VOLUMES THAT PASSED PRECISION TEST:")
        for i, (vol, params) in enumerate(completed_volumes):
            optimal = optimal_conditions[i] if i < len(optimal_conditions) else {}
            deviation = optimal.get('deviation_percent')
            time_s = optimal.get('time_seconds')
            variability = optimal.get('variability_percent')
            avg_vol = optimal.get('average_obtained_volume_mL', vol) * 1000  # Convert to μL
            replicates = optimal.get('precision_replicates', PRECISION_REPLICATES)
            
            # Format values with proper None handling
            deviation_str = f"{deviation:.1f}%" if deviation is not None else "N/A"
            time_str = f"{time_s:.0f}s" if time_s is not None else "N/A"
            variability_str = f"{variability:.1f}%" if variability is not None else "N/A"
            
            print(f"  {vol*1000:.0f}μL → {avg_vol:.1f}μL (deviation: {deviation_str}, variability: {variability_str}, time: {time_str}, n={replicates})")
    else:
        print(f"\n❌ No volumes successfully completed calibration and precision test")
    
    if optimal_conditions:
        print(f"\n📁 OPTIMAL CONDITIONS SAVED:")
        print(f"   File: {optimal_conditions_path}")
        print(f"   Contains: {len(optimal_conditions)} volume(s) with optimized parameters")
        print(f"   Use this file for future pipetting with these volumes!")
    
    # Show detailed results for each volume
    results_df = pd.DataFrame(all_results)
    print(f"\n📊 WHAT ACTUALLY HAPPENED - STEP BY STEP:")
    print(f"🔍 DEBUG: all_results contains {len(all_results)} trials")
    if len(all_results) > 0:
        volumes_in_results = [r.get('volume') for r in all_results]
        unique_volumes = list(set(volumes_in_results))
        print(f"🔍 DEBUG: Volumes in all_results: {unique_volumes}")
        print(f"🔍 DEBUG: Volume counts: {pd.Series(volumes_in_results).value_counts().to_dict()}")
    
    # Count precision measurements from raw data
    precision_measurements_count = len([m for m in raw_measurements if m.get('replicate', -1) in range(PRECISION_REPLICATES)])
    optimization_trials_count = len(results_df)
    
    for volume in VOLUMES:
        vol_results = results_df[results_df['volume'] == volume] if 'volume' in results_df.columns else []
        volume_completed = any(v[0] == volume for v in completed_volumes)
        
        print(f"\n🎯 Volume {volume*1000:.0f}μL:")
        
        if len(vol_results) > 0:
            # Count trials for this volume
            trials_count = len(vol_results)
            best = vol_results.loc[vol_results['deviation'].idxmin()]
            
            print(f"   📈 OPTIMIZATION PHASE:")
            print(f"      • Total optimization trials: {trials_count}")
            print(f"      • Best result: {best['deviation']:.1f}% deviation, {best['time']:.1f}s")
            
            if volume_completed:
                print(f"   ✅ PRECISION TEST PHASE:")
                print(f"      • Precision test: PASSED (all {PRECISION_REPLICATES} measurements within ±{tolerances['variation_ul']:.0f}μL)")
                print(f"      • Status: ✅ VOLUME COMPLETED & SAVED TO OPTIMAL CONDITIONS")
            else:
                print(f"   ❌ PRECISION TEST PHASE:")
                print(f"      • Precision test: FAILED (parameters blacklisted)")
                print(f"      • Status: ❌ VOLUME NOT COMPLETED")
        else:
            print(f"   ⚠️  NO TRIALS RUN (insufficient wells remaining)")
    
    print(f"\n📋 EXPERIMENT SUMMARY:")
    print(f"   • Total optimization trials: {optimization_trials_count}")
    print(f"   • Total precision measurements: {precision_measurements_count}")
    print(f"   • Volumes completed: {len(completed_volumes)}/{len(VOLUMES)}")
    print(f"   • Parameters blacklisted: {len(blacklisted_params)}")
    
    print(f"\n🔍 WHAT THESE TERMS MEAN:")
    print(f"   • 'Optimization trials': Parameter combinations tested to find acceptable conditions")
    print(f"   • 'Acceptable': Deviation ≤{criteria['max_deviation_ul']:.0f}μL AND time ≤{criteria['max_time']:.0f}s")
    print(f"   • 'Precision test': {PRECISION_REPLICATES} replicates using candidate parameters, all must be within tolerance of target")
    print(f"   • 'Blacklisted': Parameters that failed precision test and will never be tried again")
    print(f"   • 'Optimal conditions': Final successful parameters with precision test performance metrics")
    print(f"      - 'deviation': Average difference from target volume (% of target)")
    print(f"      - 'variability': Standard deviation of measurements (% of target)")  
    print(f"      - 'time': Average pipetting time from precision test replicates")
    
    print(f"\n📋 RAW DATA FILES:")
    print(f"   📊 OPTIMIZATION TRIALS TABLE ({optimization_trials_count} rows): {autosave_summary_path}")
    print(f"      • Contains all parameter combinations tested during optimization")
    print(f"      • Each row = 1 well used for finding good parameters")
    
    print(f"\n   🎯 PRECISION TEST MEASUREMENTS ({precision_measurements_count} measurements): {autosave_raw_path}")
    print(f"      • Contains individual replicate measurements from precision tests")
    print(f"      • Each measurement = 1 well used for validation")
    
    if raw_measurements and precision_measurements_count > 0:
        # Show sample precision measurements
        precision_raw = [m for m in raw_measurements if m.get('replicate', -1) in range(PRECISION_REPLICATES)]
        print(f"      Sample precision measurements (first 5):")
        for i, measurement in enumerate(precision_raw[:5]):
            volume_ul = measurement.get('mass', 0) / 1.26 * 1000  # Convert to μL
            replicate_num = measurement.get('replicate', 'unknown')
            target_vol = measurement.get('volume', 0) * 1000  # Convert to μL
            print(f"        Volume {target_vol:.0f}μL, Replicate {replicate_num}: {measurement.get('mass', 0):.4f}g = {volume_ul:.1f}μL")
    
    print(f"\n   🧮 WELL COUNT VERIFICATION:")
    print(f"      Optimization trials: {optimization_trials_count} wells")
    print(f"      Precision measurements: {precision_measurements_count} wells")  
    print(f"      Total: {optimization_trials_count + precision_measurements_count} wells (should equal {trial_count})")
    
    # Log results without Unicode characters to avoid encoding issues
    try:
        lash_e.logger.info(f"Experiment completed with {len(results_df)} total trials across {len(completed_volumes)} volumes")
        lash_e.logger.info(f"Results summary: {len(completed_volumes)}/{len(VOLUMES)} volumes completed successfully")
    except Exception as e:
        print(f"Warning: Could not log results due to encoding issue: {e}")
    
    # Save analysis results (both simulation and real data)
    # Only generate scatter plot and SHAP analysis by default
    save_analysis(
        results_df,
        pd.DataFrame(raw_measurements),
        autosave_dir,
        include_shap=False,
        include_scatter=True,
        include_boxplots=False,
        include_pairplot=False,
        include_learning_curves=True,
        include_improvement=False,
        include_top_trials=False,
        optimal_conditions=optimal_conditions,
        learning_curve_metrics=['deviation','time']
    )
    
    if not SIMULATE and SLACK_AVAILABLE:
        try:
            # Build detailed summary of completed volumes
            completed_list = [f"{int(v*1000)}µL" for v, _ in completed_volumes]
            remaining_vols = [v for v in VOLUMES if v not in [cv for cv, _ in completed_volumes]]
            remaining_list = [f"{int(v*1000)}µL" for v in remaining_vols]
            completed_str = ", ".join(completed_list) if completed_list else "None"
            remaining_str = ", ".join(remaining_list) if remaining_list else "None"

            # Extract quick performance snapshot for each completed volume (deviation/time if available)
            performance_lines = []
            if 'deviation' in results_df.columns and 'time' in results_df.columns and 'volume' in results_df.columns:
                # For each completed volume, get best (lowest absolute deviation) trial summary
                for vol, _ in completed_volumes:
                    sub = results_df[results_df['volume'] == vol]
                    if not sub.empty and 'deviation' in sub and 'time' in sub:
                        best_row = sub.iloc[(sub['deviation']).abs().argmin()]
                        performance_lines.append(f"{int(vol*1000)}uL: dev={best_row['deviation']:.1f}%, time={best_row['time']:.1f}s")
            perf_block = "; ".join(performance_lines) if performance_lines else "(no trial metrics captured)"

            slack_msg = (
                f"Modular calibration with {LIQUID} COMPLETE\n"
                f"Volumes completed: {len(completed_volumes)}/{len(VOLUMES)} -> {completed_str}\n"
                f"Remaining (not calibrated): {remaining_str}\n"
                f"Performance snapshot: {perf_block}"
            )
            slack_agent.send_slack_message(slack_msg)
        except Exception as e:
            print(f"Warning: Failed to send detailed Slack summary: {e}")
    
    # Generate and save calibration report
    try:
        report_content = generate_calibration_report(volume_report_data, VOLUMES, completed_volumes)
        
        # Save report to file
        timestamp = datetime.now().strftime("%Y%m%d_%H%M%S")
        report_filename = f"calibration_report_{timestamp}.txt"
        report_path = os.path.join(autosave_dir, report_filename)
        
        with open(report_path, 'w') as f:
            f.write(report_content)
        
        print(f"\n📊 CALIBRATION REPORT SAVED: {report_path}")
        print(f"{'='*60}")
        print("REPORT SUMMARY:")
        print(f"{'='*60}")
        
        # Print key summary information
        completed_count = len(completed_volumes)
        total_count = len(VOLUMES)
        if completed_count == total_count:
            print("[SUCCESS] CALIBRATION SUCCESSFUL!")
        else:
            print(f"[INCOMPLETE] CALIBRATION INCOMPLETE: {completed_count}/{total_count} volumes completed")
            print(f"[REPORT] See full report for diagnostics: {report_filename}")
        
    except Exception as e:
        print(f"Warning: Failed to generate calibration report: {e}")
    
    print(f"{'='*60}")

if __name__ == "__main__":
    main()<|MERGE_RESOLUTION|>--- conflicted
+++ resolved
@@ -65,17 +65,6 @@
 # Options: 'qEI' (Expected Improvement), 'qLogEI' (Log Expected Improvement), 'qNEHVI' (Noisy Expected Hypervolume Improvement)
 BAYESIAN_MODEL_TYPE = 'qEI'  # Default Bayesian acquisition function
 
-<<<<<<< HEAD
-# Criteria (For real life testing) - Base tolerances with volume-dependent scaling
-BASE_DEVIATION_UL = 1.0  # Base ±1 μL absolute deviation for optimization acceptance  
-BASE_TIME_SECONDS = 20 # Base time in seconds (for other criteria)
-TIME_OPTIMAL_TARGET = 17  # Optimal time target in seconds (score = abs(time - target))
-BASE_VARIATION_UL = 2.0  # Base ±2 μL absolute variation for precision test
-# Volume scaling factors (per 100 μL above baseline)
-DEVIATION_SCALING_FACTOR = 0.35  # +0.2 μL per 100 μL (1μL->2μL for 500μL)
-TIME_SCALING_FACTOR = 2.5  # +1 second per 100 μL (Note this may be higher for glycerol) 
-VARIATION_SCALING_FACTOR = 0.3  # +0.2 μL per 100 μL (2μL->3μL for 500μL)
-=======
 # Criteria (For real life testing) - Volume-dependent relative percentage tolerances
 # Based on pipetting accuracy standards: relative bias and CV thresholds
 BASE_TIME_SECONDS = 60  # Base time in seconds for optimization acceptance
@@ -93,7 +82,6 @@
     {'min_ul': 1,   'max_ul': 10,           'tolerance_pct': 5.0, 'name': 'small_volume'},  # 1-9µL: 5%
     {'min_ul': 0,   'max_ul': 1,            'tolerance_pct': 10.0, 'name': 'micro_volume'}, # <1µL: 10% (fallback)
 ]
->>>>>>> 349aa2e5
 
 # Selective parameter optimization config
 MAX_OVERASPIRATE_UL = 10.0  # Maximum overaspirate volume in microliters (fixed)
