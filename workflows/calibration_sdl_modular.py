--- conflicted
+++ resolved
@@ -39,19 +39,12 @@
 INITIAL_SUGGESTIONS = 5  # replaces SOBOL_CYCLES_PER_VOLUME
 BATCH_SIZE = 1
 REPLICATES = 1  # for optimization
-<<<<<<< HEAD
 PRECISION_REPLICATES = 4
-#VOLUMES = [0.05, 0.025, 0.1] #Small tip
-VOLUMES = [0.5, 0.3, 1.0] # Large tip
-#VOLUMES = [0.02, 0.01, 0.005] #Very small volumes
-=======
-PRECISION_REPLICATES = 5
 # Volume generation configuration
 MIN_VOLUME_ML = 0.3      # Minimum volume in mL
 MAX_VOLUME_ML = 1.0      # Maximum volume in mL  
 NUM_VOLUMES = 3          # Number of volumes to test
 VOLUMES = []             # Will be generated automatically
->>>>>>> 007a590a
 MAX_WELLS = 96
 INPUT_VIAL_STATUS_FILE = "status/calibration_vials_short.csv"
 
