﻿# calibration_sdl_modular.py
import sys
import os

from sympy import false
#asd
sys.path.append("../North-Cytation")

from calibration_sdl_base import (
    pipet_and_measure_simulated, pipet_and_measure, strip_tuples, save_analysis,
    LIQUIDS
)
import calibration_sdl_base as base_module  # Import module to preserve global state
from master_usdl_coordinator import Lash_E
import recommenders.pipeting_optimizer_v2 as recommender_v2
import recommenders.pipetting_optimizer_v3 as recommender_v3
from datetime import datetime
import pandas as pd
import numpy as np
import matplotlib.pyplot as plt
from sklearn.linear_model import LinearRegression
import yaml

# Vial mode configuration helpers
def get_vial_config(mode):
    """
    Get vial configuration for a given mode
    
    Args:
        mode: One of 'legacy', 'maintain', 'swap'
    
    Returns:
        dict: Configuration including vial_file and mode parameters
    """
    config_path = "settings/vial_mode_config.yaml"
    try:
        with open(config_path, 'r') as f:
            config = yaml.safe_load(f)
        
        if mode not in config['vial_modes']:
            raise ValueError(f"Unknown vial mode: {mode}. Available modes: {list(config['vial_modes'].keys())}")
        
        return config['vial_modes'][mode]
    except FileNotFoundError:
        # Fallback to hardcoded values if config file doesn't exist
        fallback_configs = {
            'legacy': {
                'vial_file': 'status/calibration_vials_short.csv',
                'mode': 'legacy',
                'description': 'Legacy mode - single vial used for all volumes'
            },
            'maintain': {
                'vial_file': 'status/calibration_vials_overnight.csv', 
                'mode': 'maintain',
                'description': 'Maintain mode - keep vials, use reservoir/waste'
            },
            'swap': {
                'vial_file': 'status/calibration_vials_overnight.csv',
                'mode': 'swap', 
                'description': 'Swap mode - new vials for each volume'
            }
        }
        if mode in fallback_configs:
            return fallback_configs[mode]
        else:
            raise ValueError(f"Unknown vial mode: {mode}")

def setup_vial_mode(mode, simulate=True):
    """
    Set up vial management based on mode
    
    Args:
        mode: One of 'legacy', 'maintain', 'swap'
        simulate: Whether running in simulation mode
    
    Returns:
        tuple: (vial_file_path, lash_e_instance)
    """
    vial_config = get_vial_config(mode)
    vial_file = vial_config['vial_file']
    
    print(f"🔧 Vial Mode: {mode}")
    print(f"   📁 File: {vial_file}")
    print(f"   📝 {vial_config['description']}")
    
    lash_e = Lash_E(vial_file, simulate=simulate, initialize_biotek=False)
    return vial_file, lash_e

# Conditionally import slack_agent
try:
    import slack_agent
    SLACK_AVAILABLE = True
except Exception as e:
    print(f"Warning: Could not import slack_agent: {e}")
    print("Slack notifications will be disabled.")
    slack_agent = None
    SLACK_AVAILABLE = False

# Conditionally import LLM optimizer
try:
    import recommenders.llm_optimizer as llm_opt
    LLM_AVAILABLE = True
except ImportError as e:
    print(f"Warning: Could not import LLM optimizer: {e}")
    print("LLM optimization will be disabled.")
    llm_opt = None
    LLM_AVAILABLE = False

# --- Experiment Config ---
LIQUID = "glycerol"
SIMULATE = False
SEED = 7
INITIAL_SUGGESTIONS = 5  # replaces SOBOL_CYCLES_PER_VOLUME
BATCH_SIZE = 1
REPLICATES = 1  # for optimization
PRECISION_REPLICATES = 4
VOLUMES = [0.05, 0.025, 0.01]  # Manually specified volume list (in mL)
MAX_WELLS = 96
INPUT_VIAL_STATUS_FILE = "status/calibration_vials_short.csv"
EXPERIMENT_INDEX = 0  # Tracks index in multi-experiment runs; 0 = first
_CACHED_LASH_E = None  # Reused robot controller across experiments
RETAIN_PIPET_BETWEEN_EXPERIMENTS = False  # Default: remove pipet between experiments (set True to retain)

# Based on pipetting accuracy standards: relative bias and CV thresholds
BASE_TIME_SECONDS = 20  # Base time in seconds for optimization acceptance (cutoff)... Should probably calculate from viscosity. Eg 20s for water, 60s for glycerol... Can this be automated?
TIME_SCALING_FACTOR = 2.5  # +2.5 seconds per 100 uL above baseline (used for first volume only)
TIME_BUFFER_FRACTION = 0.1  # Buffer fraction: optimal_time = base_time * (1 - buffer)
TIME_TRANSITION_MODE = "asymmetric"  # Options: "relu" (max(0,x)), "smooth" (log(1+exp(x))), "asymmetric" (gentle penalty for fast times)

USE_LLM_FOR_SCREENING = False     # LLM vs SOBOL for initial exploration (first volume)
USE_LLM_FOR_OPTIMIZATION = False  # LLM vs Bayesian for optimization loops

# --- Bayesian Model Configuration ---
# Controls which Bayesian acquisition function to use for optimization
# NOTE: This is only used when USE_LLM_FOR_OPTIMIZATION = False
# Options: 'qEI' (Expected Improvement), 'qLogEI' (Log Expected Improvement), 'qNEHVI' (Noisy Expected Hypervolume Improvement)
BAYESIAN_MODEL_TYPE = 'qEI'  # Default Bayesian acquisition function

# Relative percentage tolerances (applies to both optimization and precision test)
# Volume ranges defined as (min_volume_ul, max_volume_ul, tolerance_pct)
# Updated volume tolerance ranges with smoother transition around 100�uL
# Uses gradual scaling instead of sharp cutoffs to avoid excessive failure at boundary volumes
VOLUME_TOLERANCE_RANGES = [
    {'min_ul': 200, 'max_ul': 1000, 'tolerance_pct': 1.0, 'name': 'large_volume'},   # ≥200�uL: 1%
    {'min_ul': 60,  'max_ul': 200,  'tolerance_pct': 2.0, 'name': 'medium_large_volume'}, # 50-199�uL: 2%
    {'min_ul': 20,  'max_ul': 60,   'tolerance_pct': 3.0, 'name': 'medium_volume'}, # 10-49�uL: 3%  
    {'min_ul': 1,   'max_ul': 20,   'tolerance_pct': 5.0, 'name': 'small_volume'},  # 1-9�uL: 5%
    {'min_ul': 0,   'max_ul': 1,    'tolerance_pct': 10.0, 'name': 'micro_volume'}, # <1�uL: 10% (fallback)
]

# Selective parameter optimization config
# Max overaspirate: Base volume + percentage scaling
OVERASPIRATE_BASE_UL = 5.0        # Base overaspirate volume in microliters
OVERASPIRATE_SCALING_PERCENT = 5.0  # Additional percentage of total volume

# Auto-calibration of overvolume parameters
AUTO_CALIBRATE_OVERVOLUME = True  # Enable automatic overvolume calibration after SOBOL trials
OVERVOLUME_CALIBRATION_BUFFER_UL = 2.0  # Buffer to add above fitted line (uL)
OVERVOLUME_MAX_BASE_UL = 50.0     # Maximum allowed base overvolume (uL)
OVERVOLUME_MAX_PERCENT = 100.0    # Maximum allowed percentage scaling (%)

USE_SELECTIVE_OPTIMIZATION = True  # Enable selective parameter optimization
USE_HISTORICAL_DATA_FOR_OPTIMIZATION = False  # Load data from previous volumes into optimizer
VOLUME_DEPENDENT_PARAMS = ["blowout_vol", "overaspirate_vol"]  # Parameters to optimize for each volume
ALL_PARAMS = ["aspirate_speed", "dispense_speed", "aspirate_wait_time", "dispense_wait_time", 
              "retract_speed", "blowout_vol", "post_asp_air_vol", "overaspirate_vol"]

if SIMULATE:
    DEFAULT_LOCAL_AUTOSAVE_DIR = os.path.abspath(os.path.join(os.path.dirname(__file__), '..', 'output', 'calibration_runs'))
    os.makedirs(DEFAULT_LOCAL_AUTOSAVE_DIR, exist_ok=True)
    BASE_AUTOSAVE_DIR = os.environ.get('CALIBRATION_AUTOSAVE_DIR', DEFAULT_LOCAL_AUTOSAVE_DIR)
    print(f"[info] Using BASE_AUTOSAVE_DIR={BASE_AUTOSAVE_DIR}")
else:
    BASE_AUTOSAVE_DIR='C:\\Users\\Imaging Controller\\Desktop\\Calibration_SDL_Output\\New_Method'

# --- Helper Methods ---
def generate_volumes(min_vol_ml, max_vol_ml, num_volumes):
    """Generate volume sequence with GCD-based rounding and optimal sequencing.
    
    Args:
        min_vol_ml: Minimum volume in mL
        max_vol_ml: Maximum volume in mL  
        num_volumes: Number of volumes to generate
        
    Returns:
        list: Volumes in optimal testing sequence (middle → high → remaining)
    """
    import math
    
    if num_volumes < 2:
        return [min_vol_ml]
    if num_volumes == 2:
        return [max_vol_ml, min_vol_ml]  # Start with harder case
    
    # Convert to uL for easier GCD calculation
    min_vol_ul = int(min_vol_ml * 1000)
    max_vol_ul = int(max_vol_ml * 1000)
    
    # Calculate GCD for common denominator
    gcd = math.gcd(min_vol_ul, max_vol_ul)
    
    # Generate evenly spaced volumes
    range_ul = max_vol_ul - min_vol_ul
    spacing_ul = range_ul / (num_volumes - 1)
    
    volumes_ul = []
    for i in range(num_volumes):
        vol_ul = min_vol_ul + (i * spacing_ul)
        # Round down to nearest GCD multiple
        vol_ul_rounded = (int(vol_ul) // gcd) * gcd
        volumes_ul.append(vol_ul_rounded)
    
    # Ensure endpoints are exact
    volumes_ul[0] = min_vol_ul
    volumes_ul[-1] = max_vol_ul
    
    # Convert back to mL
    volumes_ml = [vol / 1000.0 for vol in volumes_ul]
    
    # Sort by optimal testing sequence: middle → high → low → remaining
    if len(volumes_ml) >= 3:
        middle_idx = len(volumes_ml) // 2
        sequence = [volumes_ml[middle_idx]]  # Start with middle
        sequence.append(volumes_ml[-1])      # Then highest  
        sequence.extend([vol for i, vol in enumerate(volumes_ml) if i != middle_idx and i != len(volumes_ml)-1])
    else:
        sequence = volumes_ml[::-1]  # Just reverse for 2 volumes
    
    return sequence

def get_max_overaspirate_ul(volume_ml):
    """Calculate maximum overaspirate volume based on base + percentage scaling."""
    volume_ul = volume_ml * 1000  # Convert to uL
    scaling_volume = volume_ul * (OVERASPIRATE_SCALING_PERCENT / 100.0)
    max_overaspirate = OVERASPIRATE_BASE_UL + scaling_volume
    
    # Safety check: ensure minimum range for optimization
    # Ax requires upper bound > lower bound, so we need at least 1uL range
    min_overaspirate = 1.0  # Minimum 1uL to ensure valid parameter range
    if max_overaspirate < min_overaspirate:
        print(f"   ⚠️  Calculated max overaspirate ({max_overaspirate:.1f}uL) too low, using minimum ({min_overaspirate:.1f}uL)")
        max_overaspirate = min_overaspirate
    
    return max_overaspirate

def get_volume_dependent_tolerances(volume_ml, is_first_volume=True):
    """Calculate volume-dependent tolerances based on scalable volume ranges.
    
    Args:
        volume_ml: Volume in milliliters
        is_first_volume: If True, include time constraints and optimization.
                        If False, exclude time criteria (subsequent volumes).
    """
    volume_ul = volume_ml * 1000  # Convert to uL
    
    # Find the appropriate tolerance range for this volume
    tolerance_pct = None
    range_name = 'unknown'
    
    for vol_range in VOLUME_TOLERANCE_RANGES:
        if vol_range['min_ul'] <= volume_ul < vol_range['max_ul']:
            tolerance_pct = vol_range['tolerance_pct']
            range_name = vol_range['name']
            break
    
    # Fallback if no range matched (shouldn't happen with properly defined ranges)
    if tolerance_pct is None:
        tolerance_pct = 10.0  # Default to 10% for safety
        range_name = 'fallback'
    
    # Convert percentage to absolute uL tolerance (same for both deviation and variation)
    tolerance_ul = volume_ul * (tolerance_pct / 100.0)
    
    # Time scaling only for first volume
    if is_first_volume:
        volume_excess_ul = max(0, volume_ul - 100)  # Only scale above 100uL baseline
        scaling_factor = volume_excess_ul / 100  # Per 100uL scaling
        time_seconds = BASE_TIME_SECONDS + (TIME_SCALING_FACTOR * scaling_factor)
        
        # Calculate optimal time as a fraction of the cutoff time (automatic buffer)
        time_optimal_target = time_seconds * (1 - TIME_BUFFER_FRACTION)
    else:
        # No time constraints for subsequent volumes
        time_seconds = None
        time_optimal_target = None
    
    # In simulation we can relax tolerances if needed
    if SIMULATE:
        try:
            # Allow environment override - use multipliers on the standard tolerances
            dev_multiplier = float(os.environ.get('SIM_DEV_MULTIPLIER', '2.0'))  # default 2x more lenient
            var_multiplier = float(os.environ.get('SIM_VAR_MULTIPLIER', '2.0'))  # default 2x more lenient  
            time_multiplier = float(os.environ.get('SIM_TIME_MULTIPLIER', '1.5'))  # default 1.5x more time
        except ValueError:
            dev_multiplier, var_multiplier, time_multiplier = 10.0, 10.0, 3.0
        
        deviation_ul = tolerance_ul * dev_multiplier
        variation_ul = tolerance_ul * var_multiplier
        if is_first_volume and time_seconds is not None:
            time_seconds = time_seconds * time_multiplier
            time_optimal_target = time_seconds * (1 - TIME_BUFFER_FRACTION)
    else:
        deviation_ul = tolerance_ul
        variation_ul = tolerance_ul

    tolerances = {
        'deviation_ul': deviation_ul,
        'variation_ul': variation_ul,
        'tolerance_percent': tolerance_pct,  # For reference/logging
        'range_name': range_name             # Which range was used
    }
    
    # Only include time criteria for first volume
    if is_first_volume:
        tolerances['time_optimal_target'] = time_optimal_target
        tolerances['time_seconds'] = time_seconds
    
    return tolerances

def initialize_experiment():
    global _CACHED_LASH_E
    DENSITY_LIQUID = LIQUIDS[LIQUID]["density"]
    NEW_PIPET_EACH_TIME_SET = LIQUIDS[LIQUID]["refill_pipets"]
    state = {"measurement_vial_index": 0, "measurement_vial_name": "measurement_vial_0"}

    # Reuse lash_e across experiments to avoid repeated hardware initialization
    if _CACHED_LASH_E is None:
        print("[DEBUG] Creating new Lash_E controller...")
        _CACHED_LASH_E = Lash_E(INPUT_VIAL_STATUS_FILE, simulate=SIMULATE, initialize_biotek=False)
        print("[DEBUG] Lash_E created, testing logger...")
        _CACHED_LASH_E.logger.info("Creating new Lash_E controller")
        print("[DEBUG] Logger test successful")
        # Only perform the (potentially slow) input file integrity check on first creation
        try:
            _CACHED_LASH_E.nr_robot.check_input_file()
        except Exception as e:
            _CACHED_LASH_E.logger.warning(f"Initial check_input_file failed: {e}")
    else:
        print("[DEBUG] Reusing existing Lash_E controller...")
        _CACHED_LASH_E.logger.info(f"Reusing existing Lash_E controller for experiment index {EXPERIMENT_INDEX}")
        print("[DEBUG] Reuse logging successful")

    # Always move a fresh measurement vial into place for each experiment run
    try:
        _CACHED_LASH_E.nr_robot.move_vial_to_location("measurement_vial_0", "clamp", 0)
    except Exception as e:
        _CACHED_LASH_E.logger.warning(f"Could not move measurement vial: {e}")

    return _CACHED_LASH_E, DENSITY_LIQUID, NEW_PIPET_EACH_TIME_SET, state

def get_tip_volume_for_volume(lash_e, volume):
    """Get the tip volume capacity for a given pipetting volume"""
    try:
        # Use North_Safe's tip selection logic to get the appropriate tip
        tip_type = lash_e.nr_robot.select_pipet_tip(volume)
        tip_config = lash_e.nr_robot.get_config_parameter('pipet_tips', tip_type, None, error_on_missing=False)
        if tip_config:
            return tip_config.get('volume', 1.0)  # Default to 1.0 mL if not found
        else:
            # Fallback logic based on volume ranges
            if volume <= 0.25:
                return 0.25  # small_tip
            else:
                return 1.0   # large_tip
    except Exception as e:
        # Note: lash_e not available in this context, use print for now
        print(f"Warning: Could not determine tip volume for {volume} mL: {e}")
        # Safe fallback
        return 1.0 if volume > 0.25 else 0.25

def get_recommender():
    """Get the appropriate recommender module based on configuration"""
    if USE_SELECTIVE_OPTIMIZATION:
        return recommender_v3
    else:
        return recommender_v2

def get_optimization_config(volume_index, completed_volumes, all_results):
    """
    Get optimization configuration for a given volume.
    
    Args:
        volume_index: Index of current volume (0 for first volume)
        completed_volumes: List of (volume, params) pairs that passed precision test
        all_results: All optimization results from previous volumes
        
    Returns:
        optimize_params: List of parameters to optimize
        fixed_params: Dict of parameters to keep fixed
    """
    if not USE_SELECTIVE_OPTIMIZATION:
        # Use all parameters (v2 behavior)
        return ALL_PARAMS, {}
    
    # Once we have ANY successful volume (passed precision test), 
    # we only optimize volume-dependent parameters for all remaining volumes
    if completed_volumes:
        # Use parameters from the FIRST successful volume (most conservative/transferable)
        _, first_successful_params = completed_volumes[0]
        fixed_params = {k: v for k, v in first_successful_params.items() 
                      if k not in VOLUME_DEPENDENT_PARAMS}
        print(f"   Using parameters from FIRST successful volume {completed_volumes[0][0]*1000:.0f}uL (most transferable)")
        if len(completed_volumes) > 1:
            print(f"   📊 Strategy: Using conservative baseline instead of latest optimized parameters")
        print(f"   🔒 FIXED: {list(fixed_params.keys())}")
        return VOLUME_DEPENDENT_PARAMS, fixed_params
    
    # If no successful volumes yet, optimize all parameters
    else:
        print(f"   No successful volumes yet - optimizing all parameters")
        return ALL_PARAMS, {}

def load_previous_data_into_model(ax_client, all_results):
    """Load previous experimental results into a new ax_client model"""
    if not all_results:
        return
    
    # Define parameter columns that ax_client expects
    parameter_columns = [
        'aspirate_speed', 'dispense_speed', 'aspirate_wait_time', 
        'dispense_wait_time', 'retract_speed', 'blowout_vol', 
        'post_asp_air_vol', 'overaspirate_vol'
    ]
    
    # Define outcome columns (only deviation and time for v3 optimizer)
    outcome_columns = ['deviation', 'time']
    
    print(f"Loading {len(all_results)} existing trials into new model...")
    
    # Add each result as a completed trial (only optimization trials, not precision tests)
    optimization_results = [r for r in all_results if r.get('strategy') != 'PRECISION_TEST']
    print(f"  Loading {len(optimization_results)} optimization trials (excluding {len(all_results) - len(optimization_results)} precision test measurements)")
    
    for result in optimization_results:
        try:
            # Extract parameters
            parameters = {}
            for param in parameter_columns:
                if param in result:
                    # Convert to appropriate type
                    if param in ['aspirate_speed', 'dispense_speed']:
                        parameters[param] = int(result[param])
                    else:
                        parameters[param] = float(result[param])
            
            # Skip if we don't have all required parameters
            if len(parameters) != len(parameter_columns):
                print(f"  Skipping result missing parameters: {set(parameter_columns) - set(parameters.keys())}")
                continue
            
            # Extract outcomes
            raw_data = {}
            for col in outcome_columns:
                if col == 'time' and col in result and result[col] is not None:
                    # Compute time_score for historical data using same method as current experiment
                    raw_time = float(result[col])
                    result_volume = result.get('volume', 0.1)  # Default to 100uL if not specified
                    volume_tolerances = get_volume_dependent_tolerances(result_volume, is_first_volume=True)  # Historical data includes time
                    scaled_optimal_target = volume_tolerances.get('time_optimal_target')
                    
                    if scaled_optimal_target is not None:
                        import numpy as np
                        if TIME_TRANSITION_MODE == "smooth":
                            time_score = np.log(1 + np.exp(raw_time - scaled_optimal_target))
                        elif TIME_TRANSITION_MODE == "asymmetric":
                            if raw_time < scaled_optimal_target:
                                low_time_penalty_factor = 0.1  # Match optimizer setting
                                time_score = (scaled_optimal_target - raw_time) * low_time_penalty_factor
                            else:
                                time_score = max(0, raw_time - scaled_optimal_target)
                        else:  # "relu"
                            time_score = max(0, raw_time - scaled_optimal_target)
                    else:
                        time_score = 0  # No time optimization for this data point
                    
                    raw_data[col] = (time_score, 0.0)  # (mean, sem)
                elif col in result and result[col] is not None:
                    raw_data[col] = (float(result[col]), 0.0)  # (mean, sem)
            
            # Skip if we don't have all required outcomes
            if len(raw_data) != len(outcome_columns):
                print(f"  Skipping result missing outcomes: {set(outcome_columns) - set(raw_data.keys())}")
                continue
            
            # Attach trial to get trial index
            parameterization, trial_index = ax_client.attach_trial(parameters)
            
            # Complete the trial with the outcomes
            ax_client.complete_trial(trial_index=trial_index, raw_data=raw_data)
            
        except Exception as e:
            print(f"  Error loading result into model: {e}")
            continue
    
    print(f"Successfully loaded previous data into new model")

def get_llm_suggestions(ax_client, n, all_results, volume=None, liquid=None):
    # Use different configs for initial exploration vs optimization
    if not all_results:
        # Initial exploration: no existing data to analyze
        config_path = os.path.abspath("recommenders/calibration_initial_config.json")
        print("   🎯 Using initial exploration config - systematic space coverage")
    else:
        # Optimization: analyze existing data for improvements
        config_path = os.path.abspath("recommenders/calibration_unified_config.json")
        print("   📊 Using optimization config - data-driven improvements")
    
    # Load config and sync parameter ranges with actual Ax search space
    optimizer = llm_opt.LLMOptimizer()
    config = optimizer.load_config(config_path)
    
    # Update config with current experimental context
    if volume is not None:
        config['experimental_setup']['target_volume_ul'] = volume * 1000  # Convert mL to μL
        print(f"   📏 Target volume: {volume*1000:.0f}μL")
    
    if liquid is not None:
        config['experimental_setup']['current_liquid'] = liquid
        # For initial exploration, add liquid context to system message if available in config
        if not all_results and liquid.lower() in config.get('material_properties', {}):
            liquid_info = config['material_properties'][liquid.lower()]
            liquid_context = f"LIQUID CONTEXT: You are optimizing for {liquid.upper()}. {liquid_info.get('exploration_notes', '')} {liquid_info.get('recommended_focus', '')}"
            
            # Insert liquid-specific guidance at the beginning of system message
            original_message = config['system_message']
            enhanced_message = [liquid_context, ""] + original_message
            config['system_message'] = enhanced_message
            print(f"   🧪 Enhanced config for {liquid}")
        elif liquid.lower() not in config.get('material_properties', {}):
            print(f"   ⚠️  No material properties found for {liquid} in config")
    
    # Update config parameters with actual search space bounds from Ax client
    if hasattr(ax_client, 'experiment') and hasattr(ax_client.experiment, 'search_space'):
        print("   🔧 Syncing LLM config with Ax search space bounds...")
        for param_name, param in ax_client.experiment.search_space.parameters.items():
            if param_name in config['parameters']:
                if hasattr(param, 'lower') and hasattr(param, 'upper'):
                    old_range = config['parameters'][param_name]['range']
                    new_range = [param.lower, param.upper]
                    config['parameters'][param_name]['range'] = new_range
                    if old_range != new_range:
                        print(f"     📝 {param_name}: {old_range} → {new_range}")
    
    # Prepare input data
    llm_input_file = os.path.join("output", "temp_llm_input.csv")
    os.makedirs("output", exist_ok=True)
    
    if not all_results:
        # Create empty DataFrame with expected columns for initial exploration
        empty_df = pd.DataFrame(columns=['liquid', 'aspirate_speed', 'dispense_speed', 'aspirate_wait_time', 
                                        'dispense_wait_time', 'retract_speed', 'blowout_vol', 
                                        'post_asp_air_vol', 'overaspirate_vol', 'deviation', 'variability', 'time'])
        empty_df.to_csv(llm_input_file, index=False)
    else:
        pd.DataFrame(all_results).to_csv(llm_input_file, index=False)
    
    config["batch_size"] = n
    timestamp = datetime.now().strftime("%Y%m%d_%H%M%S")
    llm_output_file = os.path.join("output", f"llm_recommendations_{timestamp}.csv")
    result = optimizer.optimize(llm_input_file, config, llm_output_file)
    all_llm_recs = result.get('recommendations', [])
    suggestions = []
    for i, llm_params in enumerate(all_llm_recs[:n]):
        if llm_params:
            expected_params = set(ax_client.experiment.search_space.parameters.keys())
            filtered_params = {}
            
            # Apply proper type casting based on Ax search space parameter types
            for k, v in llm_params.items():
                if k in expected_params:
                    ax_param = ax_client.experiment.search_space.parameters[k]
                    if hasattr(ax_param, 'parameter_type'):
                        # Cast to appropriate type based on Ax parameter type
                        if ax_param.parameter_type.name == 'INT':
                            filtered_params[k] = int(round(float(v)))
                        elif ax_param.parameter_type.name == 'FLOAT':
                            filtered_params[k] = float(v)
                        else:
                            filtered_params[k] = v
                    else:
                        filtered_params[k] = v
            
            print(f"   LLM suggestion {i+1}: {filtered_params}")
            params, trial_index = ax_client.attach_trial(filtered_params)
            suggestions.append((params, trial_index))
    return suggestions

def check_optimization_criteria(all_results, criteria):
    # Check if we have results that meet both deviation and time criteria
    # ONLY look at optimization trials, NOT precision test measurements
    if not all_results:
        return False
    
    # Filter out precision test measurements - only check optimization trials
    optimization_results = [r for r in all_results if r.get('strategy') != 'PRECISION_TEST']
    
    if not optimization_results:
        return False
        
    df = pd.DataFrame(optimization_results)
    if 'deviation' in df.columns and 'time' in df.columns and 'volume' in df.columns:
        # deviation is % already. Compute absolute uL deviation for original logic
        absolute_deviation_ul = (df['deviation'] / 100) * (df['volume'] * 1000)

        if SIMULATE:
            # In simulation: allow pass if percent deviation <= dynamic_pct OR absolute deviation <= specified uL
            max_pct = 100.0  # Extremely lenient percent threshold for simulation
            try:
                max_pct = float(os.environ.get('SIM_MAX_DEV_PCT', '100'))
            except ValueError:
                pass
            
            # Check if there's a time constraint (only for first volume)
            if 'max_time' in criteria:
                relaxed_time = criteria['max_time'] * 3.0  # Much more lenient time
                meets_criteria = ((df['deviation'] <= max_pct) | (absolute_deviation_ul <= criteria['max_deviation_ul'])) & (df['time'] <= relaxed_time)
            else:
                # No time constraint for subsequent volumes
                meets_criteria = (df['deviation'] <= max_pct) | (absolute_deviation_ul <= criteria['max_deviation_ul'])
        else:
            # Real mode
            if 'max_time' in criteria:
                meets_criteria = (absolute_deviation_ul <= criteria['max_deviation_ul']) & (df['time'] <= criteria['max_time'])
            else:
                # No time constraint for subsequent volumes
                meets_criteria = (absolute_deviation_ul <= criteria['max_deviation_ul'])

        if not meets_criteria.any():
            # Debug first few rows
            sample = df.head(3)[['volume','deviation','time']].to_dict(orient='records')
            print(f"[criteria-debug] No trial meets criteria yet. Example rows: {sample} | criteria={criteria} | SIMULATE={SIMULATE}")
        return meets_criteria.any()
    return False

def calibrate_overvolume_parameters(screening_candidates, remaining_volumes, lash_e, state, autosave_raw_path, raw_measurements, liquid, new_pipet_each_time_set, criteria, autosave_dir=None):
    """
    Automatically calibrate overvolume base and scaling parameters using multi-volume testing.
    
    Args:
        screening_candidates: List of acceptable candidates from SOBOL trials
        remaining_volumes: List of volumes to test (excluding first volume)
        lash_e, state, etc.: Standard experiment parameters
        criteria: Criteria dict with time cutoff
        
    Returns:
        tuple: (new_base_ul, new_scaling_percent, calibration_data) or (None, None, None) if failed
    """
    if not screening_candidates or not remaining_volumes:
        print("⚠️  OVERVOLUME CALIBRATION: No candidates or volumes to test - skipping")
        return None, None, None
    
    # Step 1: Select best candidate (lowest deviation with time > cutoff)
    print(f"\n🔬 OVERVOLUME CALIBRATION: Selecting candidate from {len(screening_candidates)} options...")
    
    # Filter candidates that meet time criteria
    time_cutoff = criteria.get('max_time', float('inf'))
    valid_candidates = [c for c in screening_candidates if c.get('time', 0) >= time_cutoff]
    
    if not valid_candidates:
        print(f"   ⚠️  No candidates with time >= {time_cutoff:.1f}s - using all candidates")
        valid_candidates = screening_candidates
    
    # Select candidate with lowest deviation
    best_candidate = min(valid_candidates, key=lambda x: x.get('deviation', float('inf')))
    best_params = best_candidate['params']
    
    print(f"   ✅ Selected candidate: {best_candidate['deviation']:.1f}% deviation, {best_candidate['time']:.1f}s")
    print(f"   📋 Testing these parameters on {len(remaining_volumes)} additional volumes...")
    
    # Step 2: Start with the first volume's data from the selected candidate
    calibration_data = []
    
    # Add the first volume's measurement data (the volume that was tested in SOBOL)
    # The first volume is the one NOT in remaining_volumes
    first_volume = [v for v in VOLUMES if v not in remaining_volumes][0]  # Should be VOLUMES[0]
    first_volume_ul = first_volume * 1000  # Convert to uL
    deviation_pct = best_candidate['deviation']
    
    # Calculate measured volume from deviation
    # Deviation = (target - measured) / target * 100
    # So: measured = target * (1 - deviation/100)
    measured_volume_ul = first_volume_ul * (1 - deviation_pct / 100)
    
    calibration_data.append({
        'volume_set': first_volume_ul,
        'volume_measured': measured_volume_ul,
        'deviation_pct': deviation_pct,
        'existing_overaspirate_ul': best_params.get('overaspirate_vol', 0) * 1000  # Convert mL to uL
    })
    existing_overaspirate_first = best_params.get('overaspirate_vol', 0) * 1000
    print(f"   📊 Including first volume: {first_volume_ul:.0f}uL → {measured_volume_ul:.1f}uL ({deviation_pct:.1f}% dev, had {existing_overaspirate_first:.1f}uL overaspirate)")
    
    # Step 3: Test best parameters on remaining volumes  
    for volume in remaining_volumes:
        print(f"   🧪 Testing {volume*1000:.0f}uL...", end=" ")
        
        expected_mass = volume * LIQUIDS[liquid]["density"]
        expected_time = volume * 10.146 + 9.5813
        
        check_if_measurement_vial_full(lash_e, state)
        liquid_source = get_liquid_source_with_vial_management(lash_e, state)
        
        # Single measurement (n=1 as specified)
        result = pipet_and_measure(lash_e, liquid_source, state["measurement_vial_name"], 
                                 volume, best_params, expected_mass, expected_time, 
                                 1, SIMULATE, autosave_raw_path, raw_measurements, 
                                 liquid, new_pipet_each_time_set)
        
        # Get actual measured volume from raw_measurements
        if raw_measurements:
            actual_mass = raw_measurements[-1]['mass']
            actual_volume = actual_mass / LIQUIDS[liquid]["density"]  # Convert back to mL
        else:
            actual_volume = volume  # Fallback
        
        calibration_data.append({
            'volume_set': volume * 1000,      # Convert to uL for easier math
            'volume_measured': actual_volume * 1000,  # Convert to uL
            'deviation_pct': result.get('deviation', 0),
            'existing_overaspirate_ul': best_params.get('overaspirate_vol', 0) * 1000  # Store existing overaspirate in uL
        })
        
        print(f"{actual_volume*1000:.1f}uL measured ({result.get('deviation', 0):.1f}% dev)")
    
    # Step 4: Fit line to shortfalls and calculate overaspirate parameters
    try:
        # Calculate shortfalls (how much we're STILL under-delivering despite existing overaspirate)  
        x_data = np.array([d['volume_set'] for d in calibration_data]).reshape(-1, 1)
        shortfalls = np.array([d['volume_set'] - d['volume_measured'] for d in calibration_data])
        existing_overaspirates = np.array([d['existing_overaspirate_ul'] for d in calibration_data])
        
        print(f"   📊 Analyzing shortfalls from {len(calibration_data)} data points with existing overaspirate:")
        for i, d in enumerate(calibration_data):
            shortfall = d['volume_set'] - d['volume_measured'] 
            existing_over = d['existing_overaspirate_ul']
            print(f"     {d['volume_set']:.0f}uL → {d['volume_measured']:.1f}uL (shortfall: {shortfall:.1f}uL, had {existing_over:.1f}uL overaspirate)")
        
        # Fit line to shortfalls: shortfall = slope * volume + intercept
        model = LinearRegression()
        model.fit(x_data, shortfalls)
        slope = model.coef_[0]
        intercept = model.intercept_
        
        print(f"   📈 Shortfall fit: additional_shortfall = {slope:.4f} * volume + {intercept:.2f}")
        
        # CRITICAL: Account for existing overaspirate in total recommendation
        # Total overaspirate needed = existing_overaspirate + additional_shortfall + buffer
        
        # Calculate the average existing overaspirate to add to our formula
        avg_existing_overaspirate = np.mean(existing_overaspirates)
        print(f"   📊 Average existing overaspirate: {avg_existing_overaspirate:.1f}uL")
        
        # Calculate total overaspirate needed (existing + additional + buffer)
        min_overaspirate = 2.0  # Minimum 2uL to prevent crashes
        
        # Total formula: total_overaspirate = avg_existing + shortfall_from_line + buffer  
        # For base+percentage: overaspirate = base + (percentage/100) * volume
        new_base_ul = avg_existing_overaspirate + intercept + OVERVOLUME_CALIBRATION_BUFFER_UL
        new_scaling_percent = slope * 100  # Convert slope to percentage
        
        # Ensure minimum overaspirate for all volumes by adjusting base if needed
        # Test the smallest volume to see if it meets minimum
        smallest_volume = min([d['volume_set'] for d in calibration_data])
        min_overaspirate_at_smallest = new_base_ul + (new_scaling_percent/100) * smallest_volume
        
        if min_overaspirate_at_smallest < min_overaspirate:
            adjustment = min_overaspirate - min_overaspirate_at_smallest
            new_base_ul += adjustment
            print(f"   � Adjusted base by +{adjustment:.1f}uL to ensure minimum {min_overaspirate:.1f}uL overaspirate")
        
        print(f"   🎯 Calibrated formula: overaspirate = {new_base_ul:.1f}uL + {new_scaling_percent:.1f}% * volume")
        
        # Step 4: Apply safety bounds
        if new_base_ul > OVERVOLUME_MAX_BASE_UL:
            print(f"   ⚠️  Base {new_base_ul:.1f}uL exceeds limit {OVERVOLUME_MAX_BASE_UL:.1f}uL - capping")
            new_base_ul = OVERVOLUME_MAX_BASE_UL
            
        if new_scaling_percent > OVERVOLUME_MAX_PERCENT:
            print(f"   ⚠️  Scaling {new_scaling_percent:.1f}% exceeds limit {OVERVOLUME_MAX_PERCENT:.1f}% - capping")
            new_scaling_percent = OVERVOLUME_MAX_PERCENT
            
        if new_base_ul < 0:
            print(f"   ⚠️  Negative base {new_base_ul:.1f}uL - setting to 0")
            new_base_ul = 0
            
        if new_scaling_percent < 0:
            print(f"   ⚠️  Negative scaling {new_scaling_percent:.1f}% - setting to 0")
            new_scaling_percent = 0
        
        # Safety check: ensure at least some overaspirate capability
        # If both base and scaling are 0, we'd have no overaspirate volume at all
        if new_base_ul == 0 and new_scaling_percent == 0:
            print(f"   ⚠️  Both base and scaling are 0 - setting minimum base to 1uL to maintain optimization capability")
            new_base_ul = 1.0
        
        print(f"   ✅ Final calibrated values: base = {new_base_ul:.1f}uL, scaling = {new_scaling_percent:.1f}%")
        
        # Store raw shortfall coefficients for accurate reporting
        for point in calibration_data:
            point['slope'] = slope  # Store raw slope coefficient
            point['intercept'] = intercept  # Store raw intercept coefficient
        
        # Generate calibration plot (only for first experiment to avoid pauses)
        try:
            if EXPERIMENT_INDEX != 0:
                print(f"   📊 Skipping plot generation for experiment index {EXPERIMENT_INDEX}")
                return new_base_ul, new_scaling_percent, calibration_data
            # Create the plot
            plt.figure(figsize=(10, 8))
            
            # Plot data points
            x_plot = [d['volume_set'] for d in calibration_data]
            y_plot = [d['volume_measured'] for d in calibration_data]
            plt.scatter(x_plot, y_plot, color='blue', s=100, alpha=0.7, label='Measured Data', zorder=3)
            
            # Plot original fitted line
            x_range = np.linspace(min(x_plot), max(x_plot), 100)
            y_original = slope * x_range + intercept
            plt.plot(x_range, y_original, 'r--', alpha=0.6, linewidth=2, label=f'Original Fit: y = {slope:.4f}x + {intercept:.1f}')
            
            # Plot translated line (represents existing overaspirate adjustment)
            adjusted_intercept = intercept + avg_existing_overaspirate
            y_translated = slope * x_range + adjusted_intercept
            plt.plot(x_range, y_translated, 'orange', alpha=0.8, linewidth=2, label=f'With Existing OA: y = {slope:.4f}x + {adjusted_intercept:.1f}')
            
            # Plot final line (with buffer)
            final_intercept = adjusted_intercept + OVERVOLUME_CALIBRATION_BUFFER_UL
            y_final = slope * x_range + final_intercept
            plt.plot(x_range, y_final, 'green', linewidth=3, label=f'Final + Buffer: y = {slope:.4f}x + {final_intercept:.1f}')
            
            # Plot ideal 1:1 line for reference
            ideal_min = min(min(x_plot), min(y_plot))
            ideal_max = max(max(x_plot), max(y_plot))
            plt.plot([ideal_min, ideal_max], [ideal_min, ideal_max], 'k:', alpha=0.5, linewidth=1, label='Ideal 1:1 Line')
            
            # Add data point labels
            for i, (x, y) in enumerate(zip(x_plot, y_plot)):
                deviation = calibration_data[i]['deviation_pct']
                plt.annotate(f'{x:.0f}→{y:.1f}\n({deviation:.1f}%)', 
                           (x, y), xytext=(5, 5), textcoords='offset points', 
                           fontsize=9, alpha=0.8)
            
            # Formatting
            plt.xlabel('Target Volume (uL)', fontsize=12)
            plt.ylabel('Measured Volume (uL)', fontsize=12)
            plt.title(f'Overvolume Calibration Results\nCalibrated: {new_base_ul:.1f}uL + {new_scaling_percent:.1f}%', fontsize=14, fontweight='bold')
            plt.grid(True, alpha=0.3)
            plt.legend(loc='best', fontsize=10)
            
            # Equal aspect ratio and reasonable margins
            plt.axis('equal')
            margin = (max(max(x_plot), max(y_plot)) - min(min(x_plot), min(y_plot))) * 0.1
            plt.xlim(min(min(x_plot), min(y_plot)) - margin, max(max(x_plot), max(y_plot)) + margin)
            plt.ylim(min(min(x_plot), min(y_plot)) - margin, max(max(x_plot), max(y_plot)) + margin)
            
            # Save the plot
            timestamp = datetime.now().strftime("%Y%m%d_%H%M%S")
            plot_filename = f"overvolume_calibration_{timestamp}.png"
            
            # Try to save in the autosave directory, fallback to output
            try:
                if autosave_dir and os.path.exists(autosave_dir):
                    plot_path = os.path.join(autosave_dir, plot_filename)
                else:
                    # Fallback to output directory
                    output_dir = os.path.join(os.path.dirname(__file__), '..', 'output')
                    os.makedirs(output_dir, exist_ok=True)
                    plot_path = os.path.join(output_dir, plot_filename)
            except:
                # Final fallback - current directory
                plot_path = plot_filename
            
            plt.savefig(plot_path, dpi=300, bbox_inches='tight', facecolor='white')
            plt.close()  # Close to free memory
            
            print(f"   📊 Calibration plot saved: {plot_path}")
            
        except Exception as e:
            print(f"   ⚠️  Could not generate calibration plot: {e}")
        
        return new_base_ul, new_scaling_percent, calibration_data
        
    except Exception as e:
        print(f"   ❌ Calibration failed: {e}")
        return None, None, None

def run_precision_test(lash_e, state, best_params, volume, expected_mass, expected_time, autosave_raw_path, raw_measurements, liquid, new_pipet_each_time_set, max_variation_ul, all_results=None):
    print(f"🎯 PRECISION TEST: Testing best parameters with {PRECISION_REPLICATES} replicates...")
    
    # Calculate acceptable range around target volume using absolute tolerance
    target_volume = volume  # mL
    variation_range = max_variation_ul / 1000  # Convert uL to mL
    min_acceptable = target_volume - variation_range
    max_acceptable = target_volume + variation_range
    
    print(f"   Target: {target_volume*1000:.0f}uL, Range: {min_acceptable*1000:.0f}uL - {max_acceptable*1000:.0f}uL (±{max_variation_ul:.0f}uL)")
    
    measurements = []
    deviations = []
    times = []  # Capture timing data
    
    # Store the starting point in raw_measurements to track precision replicate numbers
    precision_start_idx = len(raw_measurements)
    
    for i in range(PRECISION_REPLICATES):
        print(f"   Replicate {i+1}/{PRECISION_REPLICATES}...", end=" ")
        check_if_measurement_vial_full(lash_e, state)
        
        # Get single measurement result
        liquid_source = get_liquid_source_with_vial_management(lash_e, state)
        result = pipet_and_measure(lash_e, liquid_source, state["measurement_vial_name"], volume, best_params, expected_mass, expected_time, 1, SIMULATE, autosave_raw_path, raw_measurements, liquid, new_pipet_each_time_set)
        
        # Fix the replicate number in the raw_measurements entry that was just added
        if raw_measurements and len(raw_measurements) > precision_start_idx:
            raw_measurements[-1]['replicate'] = i  # Set correct replicate number (0-5)
        
        # Extract the actual measurement from raw_measurements (last entry)
        if raw_measurements:
            actual_mass = raw_measurements[-1]['mass']
            # Convert mass to volume using correct liquid density - FAIL if not found
            if liquid not in LIQUIDS:
                raise ValueError(f"Unknown liquid '{liquid}' - must be one of: {list(LIQUIDS.keys())}")
            if "density" not in LIQUIDS[liquid]:
                raise ValueError(f"No density specified for liquid '{liquid}' in LIQUIDS dictionary")
            liquid_density = LIQUIDS[liquid]["density"]
            actual_volume = actual_mass / liquid_density
            measurements.append(actual_volume)
        else:
            # Fallback for simulation - convert expected mass to volume using correct density
            if liquid not in LIQUIDS:
                raise ValueError(f"Unknown liquid '{liquid}' - must be one of: {list(LIQUIDS.keys())}")
            if "density" not in LIQUIDS[liquid]:
                raise ValueError(f"No density specified for liquid '{liquid}' in LIQUIDS dictionary")
            liquid_density = LIQUIDS[liquid]["density"]
            actual_volume = expected_mass / liquid_density
            measurements.append(actual_volume)
        
        deviation = result.get('deviation', 0)
        deviations.append(deviation)
        
        # Capture timing data
        time_taken = result.get('time', 0)
        times.append(time_taken)
        # Debug timing data
        if i == 0:  # Only print on first replicate to avoid spam
            print(f"   Debug: time_taken={time_taken}, result keys={list(result.keys())}")
        
        current_volume = measurements[-1]
        
        # Early stopping check: if current measurement is outside acceptable range
        if current_volume < min_acceptable or current_volume > max_acceptable:
            print(f"❌ FAILED ({current_volume*1000:.0f}uL outside range)")
            print(f"   Precision test FAILED after {len(measurements)} replicates")
            return False, measurements, times[:len(measurements)]
        else:
            print(f"✅ {current_volume*1000:.0f}uL")
        
        # Add precision test measurement to all_results for tracking
        if all_results is not None:
            precision_result = dict(best_params)  # Copy best parameters
            precision_result.update({
                "volume": volume,
                "deviation": deviation,
                "time": result.get('time', 0),
                "variability": result.get('variability', 0),
                "simulated_mass": raw_measurements[-1]['mass'] if raw_measurements else expected_mass,
                "strategy": "PRECISION_TEST",
                "liquid": liquid,
                "trial_index": f"precision_{i+1}",
                "time_reported": datetime.now().isoformat(),
                "precision_replicate": i+1,
                "target_volume": target_volume,
                "acceptable_range": f"{min_acceptable*1000:.1f}-{max_acceptable*1000:.1f}uL"
            })
            all_results.append(precision_result)
    
    # If we reach here, all measurements were within the acceptable range
    mean_volume = np.mean(measurements)
    std_volume = np.std(measurements)
    cv_percent = (std_volume / mean_volume) * 100  # Coefficient of variation
    
    print(f"   ✅ PRECISION TEST PASSED: Mean {mean_volume*1000:.0f}uL ± {std_volume*1000:.1f}uL (CV: {cv_percent:.1f}%)")
    
    return True, measurements, times

def get_fallback_suggestions(ax_client, all_results, volume, n):
    """
    Fallback when search space is exhausted - reuse best parameters from previous trials
    """
    suggestions = []
    if not all_results:
        return suggestions
    
    # Get best performing parameters from all trials
    df = pd.DataFrame(all_results)
    if 'deviation' in df.columns:
        best_results = df.nsmallest(min(n*3, len(df)), 'deviation')  # Get more than needed
        
        param_keys = set(ax_client.experiment.search_space.parameters.keys())
        
        for _, result in best_results.head(n).iterrows():
            try:
                # Extract parameter values
                params = {k: result[k] for k in param_keys if k in result}
                if params:
                    params, trial_index = ax_client.attach_trial(params)
                    suggestions.append((params, trial_index))
                    if len(suggestions) >= n:
                        break
            except Exception as e:
                print(f"  Error creating fallback suggestion: {e}")
                continue
    
    return suggestions

def check_if_measurement_vial_full(lash_e, state):
    current_vial = state["measurement_vial_name"]
    vol = lash_e.nr_robot.get_vial_info(current_vial, "vial_volume")
    if vol > 7.0:
        try:
            import calibration_sdl_base as base_module
            # Check if vial management is active
            if base_module._VIAL_MANAGEMENT_MODE_OVERRIDE and base_module._VIAL_MANAGEMENT_MODE_OVERRIDE.lower() != "legacy":
                print(f"[vial-mgmt] Measurement vial {current_vial} full ({vol:.1f}mL) - vial management will handle emptying")
                # Let vial management handle this - don't switch vials
                return
        except Exception as e:
            print(f"[vial-mgmt] Could not check vial management status: {e}")
        
        # Legacy behavior: switch to next measurement vial
        print(f"[legacy] Measurement vial {current_vial} full ({vol:.1f}mL) - switching to next vial")
        # Only remove pipet when switching vials if we're not retaining between experiments
        if not RETAIN_PIPET_BETWEEN_EXPERIMENTS:
            lash_e.nr_robot.remove_pipet()
        lash_e.nr_robot.return_vial_home(current_vial)
        state["measurement_vial_index"] += 1
        new_vial_name = f"measurement_vial_{state['measurement_vial_index']}"
        state["measurement_vial_name"] = new_vial_name
        lash_e.logger.info(f"[info] Switching to new measurement vial: {new_vial_name}")
        lash_e.nr_robot.move_vial_to_location(new_vial_name, "clamp", 0)

def get_liquid_source(lash_e, minimum_volume=2.0):
    """Check liquid_source_0 volume and switch to liquid_source_2 if needed"""
    try:
        current_vol = lash_e.nr_robot.get_vial_info("liquid_source_0", "vial_volume")
        if current_vol <= minimum_volume:
            lash_e.logger.info(f"[info] liquid_source_0 volume is {current_vol:.1f}mL, switching to liquid_source_2")
            return "liquid_source_2"
        else:
            return "liquid_source_0"
    except Exception as e:
        # If liquid_source_0 doesn't exist or error, default to liquid_source_2
        lash_e.logger.info(f"[info] Could not check liquid_source_0 volume ({e}), using liquid_source_2 as fallback")
        return "liquid_source_2"

def get_liquid_source_with_vial_management(lash_e, state, minimum_volume=2.0):
    """Get liquid source after applying vial management (refill/swap if needed)"""
    try:
        import calibration_sdl_base as base_module
        # Apply vial management first (refill source if low, empty measurement if full)
        if base_module._VIAL_MANAGEMENT_MODE_OVERRIDE and base_module._VIAL_MANAGEMENT_MODE_OVERRIDE.lower() != "legacy":
            base_module.manage_vials(lash_e, state)
    except Exception as e:
        lash_e.logger.info(f"[vial-mgmt] pre-pipetting management skipped: {e}")
    
    # After vial management, always use the primary source vial
    # The vial management should have refilled it if it was low
    return "liquid_source_0"

def params_are_blacklisted(params, blacklisted_params, tolerance=1e-6):
    """Check if parameters are in the blacklist (failed precision test)"""
    param_keys = set(params.keys())
    for blacklisted in blacklisted_params:
        blacklisted_keys = set(blacklisted.keys())
        if param_keys == blacklisted_keys:
            # Check if all parameter values match within tolerance
            match = True
            for key in param_keys:
                if abs(params[key] - blacklisted[key]) > tolerance:
                    match = False
                    break
            if match:
                return True
    return False

def save_optimal_conditions(optimal_conditions, filepath):
    """Save the optimal conditions to CSV with just essential information"""
    if optimal_conditions:
        df = pd.DataFrame(optimal_conditions)
        df.to_csv(filepath, index=False)
        print(f"✅ Saved optimal conditions to: {filepath}")

def save_experiment_config(autosave_dir, new_pipet_each_time_set=None):
    """Save the experiment configuration to a file for reference"""
    config = {
        'experiment_type': 'calibration_sdl_modular',
        'timestamp': datetime.now().isoformat(),
        'liquid': LIQUID,
        'simulate': SIMULATE,
        'seed': SEED,
        'initial_suggestions': INITIAL_SUGGESTIONS,
        'batch_size': BATCH_SIZE,
        'replicates': REPLICATES,
        'precision_replicates': PRECISION_REPLICATES,
        'min_volume_ml': min(VOLUMES) if VOLUMES else None,
        'max_volume_ml': max(VOLUMES) if VOLUMES else None,
        'num_volumes': len(VOLUMES),
        'volumes': VOLUMES,
        'max_wells': MAX_WELLS,
        'overaspirate_base_ul': OVERASPIRATE_BASE_UL,
        'overaspirate_scaling_percent': OVERASPIRATE_SCALING_PERCENT,
        'new_pipet_each_time_set': new_pipet_each_time_set,
        'base_time_seconds': BASE_TIME_SECONDS,
        'time_scaling_factor': TIME_SCALING_FACTOR,
        'time_buffer_fraction': TIME_BUFFER_FRACTION,
        'time_transition_mode': TIME_TRANSITION_MODE,
        'volume_tolerance_ranges': VOLUME_TOLERANCE_RANGES,
        'use_selective_optimization': USE_SELECTIVE_OPTIMIZATION,
        'use_historical_data_for_optimization': USE_HISTORICAL_DATA_FOR_OPTIMIZATION,
        'volume_dependent_params': VOLUME_DEPENDENT_PARAMS,
        'all_params': ALL_PARAMS,
        'use_llm_for_screening': USE_LLM_FOR_SCREENING,
        'use_llm_for_optimization': USE_LLM_FOR_OPTIMIZATION,
        'bayesian_model_type': BAYESIAN_MODEL_TYPE,
        'input_vial_status_file': INPUT_VIAL_STATUS_FILE,
        'slack_available': SLACK_AVAILABLE,
        'llm_available': LLM_AVAILABLE
    }
    
    config_path = os.path.join(autosave_dir, "experiment_config.json")
    with open(config_path, 'w') as f:
        import json
        json.dump(config, f, indent=2, default=str)
    
    print(f"✅ Saved experiment config to: {config_path}")
    return config_path

def generate_calibration_report(volume_report_data, volumes, completed_volumes):
    """Generate a comprehensive calibration report with diagnostics and recommendations."""
    
    report_lines = []
    report_lines.append("CALIBRATION REPORT")
    report_lines.append("=" * 50)
    report_lines.append("")
    
    # Overaspirate calibration section (first, most important)
    if AUTO_CALIBRATE_OVERVOLUME:
        report_lines.append("OVERASPIRATE CALIBRATION:")
        report_lines.append("-" * 30)
        
        # Get calibration info from first volume data
        first_volume_data = volume_report_data.get(volumes[0], {}) if volumes else {}
        calibration_info = first_volume_data.get('overvolume_calibration', {})
        
        if calibration_info.get('enabled'):
            if calibration_info.get('failed'):
                report_lines.append("Status: FAILED - using original values")
                report_lines.append(f"Formula: {OVERASPIRATE_BASE_UL:.1f}uL + {OVERASPIRATE_SCALING_PERCENT:.1f}%")
            elif calibration_info.get('skipped'):
                reason = calibration_info.get('reason', 'unknown')
                report_lines.append(f"Status: SKIPPED ({reason})")
                report_lines.append(f"Formula: {OVERASPIRATE_BASE_UL:.1f}uL + {OVERASPIRATE_SCALING_PERCENT:.1f}%")
            else:
                # Successful calibration
                old_base = calibration_info.get('old_base_ul', 'N/A')
                old_scaling = calibration_info.get('old_scaling_percent', 'N/A')
                new_base = calibration_info.get('new_base_ul', OVERASPIRATE_BASE_UL)
                new_scaling = calibration_info.get('new_scaling_percent', OVERASPIRATE_SCALING_PERCENT)
                cal_data = calibration_info.get('calibration_data', [])
                
                report_lines.append("Status: SUCCESS")
                report_lines.append(f"Original formula: {old_base:.1f}uL + {old_scaling:.1f}%")
                
                # Convert to simpler uL + % format for reporting
                # The actual formula accounts for existing overaspirate + buffer, but report as equivalent uL + %
                report_lines.append(f"Calibrated formula: {new_base:.1f} uL + {new_scaling:.1f}%")
                
                if cal_data:
                    report_lines.append(f"Data points used: {len(cal_data)}")
                    # Get the raw coefficients from the first data point (they're all the same)
                    slope = cal_data[0].get('slope', new_scaling/100)  # Fallback to converted value
                    intercept = cal_data[0].get('intercept', new_base - 2.0)  # Fallback to adjusted value
                    
                    for point in cal_data:
                        vol_set = point.get('volume_set', 0)
                        vol_meas = point.get('volume_measured', 0)
                        deviation = point.get('deviation_pct', 0)
                        existing_over = point.get('existing_overaspirate_ul', 0)
                        shortfall = vol_set - vol_meas
                        
                        # Calculate total recommended overaspirate using the new formula
                        # This includes existing overaspirate + additional needed + buffer
                        total_recommended = new_base + (new_scaling/100) * vol_set
                        total_recommended = max(total_recommended, 2.0)  # Ensure minimum 2uL
                        
                        report_lines.append(f"  {vol_set:.0f}uL target -> {vol_meas:.1f}uL measured (shortfall: {shortfall:.1f}uL, had {existing_over:.1f}uL) -> recommend {total_recommended:.1f}uL total")
        else:
            report_lines.append("Status: DISABLED")
            report_lines.append(f"Using static formula: {OVERASPIRATE_BASE_UL:.1f}uL + {OVERASPIRATE_SCALING_PERCENT:.1f}%")
        
        report_lines.append("")
    
    # Volume-by-volume details
    for volume in volumes:
        data = volume_report_data.get(volume, {})
        volume_ul = int(volume * 1000)
        
        report_lines.append(f"Volume_{volume_ul}uL:")
        
        # SOBOL trials
        sobol_count = data.get('sobol_trials', 0)
        if sobol_count > 0:
            report_lines.append(f"   {sobol_count} SOBOL TRIALS")
        
        # Optimization trials with failure breakdown
        opt_count = data.get('optimization_trials', 0)
        time_failures = data.get('time_failures', 0)
        accuracy_failures = data.get('accuracy_failures', 0)
        
        if opt_count > 0:
            failure_text = ""
            if time_failures > 0 or accuracy_failures > 0:
                failure_parts = []
                if time_failures > 0:
                    failure_parts.append(f"Time Failures {time_failures}")
                if accuracy_failures > 0:
                    failure_parts.append(f"Accuracy Failures {accuracy_failures}")
                failure_text = f"; {'; '.join(failure_parts)}"
            
            report_lines.append(f"   {opt_count} OPTIMIZATION TRIALS{failure_text}")
        
        # Precision test results
        precision_failed = data.get('precision_trials_failed', 0)
        precision_passed_count = data.get('precision_trials_passed', 0)
        precision_overall_passed = data.get('precision_passed', False)
        
        # Show failed precision trials first if any
        if precision_failed > 0:
            report_lines.append(f"   {precision_failed} PRECISION TRIALS (FAILED)")
        
        # Show passed precision trials if any
        if precision_passed_count > 0:
            report_lines.append(f"   {precision_passed_count} PRECISION TRIALS (PASSED)")
        
        # Calculate and show total trials for this volume
        sobol_count = data.get('sobol_trials', 0)
        total_volume_trials = sobol_count + opt_count + precision_failed + precision_passed_count
        report_lines.append(f"   TOTAL: {total_volume_trials} trials")
        
        # Overall status
        completed = data.get('completed', False)
        if completed:
            report_lines.append("   STATUS: [COMPLETED]")
        else:
            candidate_found = data.get('candidate_found', False)
            if not candidate_found:
                report_lines.append("   STATUS: [FAILED] NO CANDIDATE FOUND")
            else:
                report_lines.append("   STATUS: [FAILED] PRECISION TEST FAILED")
        
        report_lines.append("")
    
    # Summary section
    report_lines.append("SUMMARY:")
    report_lines.append("-" * 20)
    
    # Calculate overall statistics
    total_volumes = len(volumes)
    completed_count = len(completed_volumes)
    
    report_lines.append(f"Volumes Completed: {completed_count}/{total_volumes}")
    report_lines.append("")
    
    # Optimization trial statistics
    report_lines.append("Optimization Trials:")
    for volume in volumes:
        data = volume_report_data.get(volume, {})
        volume_ul = int(volume * 1000)
        opt_count = data.get('optimization_trials', 0)
        time_failures = data.get('time_failures', 0)
        accuracy_failures = data.get('accuracy_failures', 0)
        
        if opt_count > 0:
            time_pass_rate = ((opt_count - time_failures) / opt_count) * 100
            accuracy_pass_rate = ((opt_count - accuracy_failures) / opt_count) * 100
            report_lines.append(f"  {volume_ul}uL: Time passing: {time_pass_rate:.1f}%, Accuracy passing: {accuracy_pass_rate:.1f}%")
    
    report_lines.append("")
    
    # Precision test statistics
    report_lines.append("Precision Tests:")
    for volume in volumes:
        data = volume_report_data.get(volume, {})
        volume_ul = int(volume * 1000)
        precision_failed = data.get('precision_trials_failed', 0)
        precision_passed_count = data.get('precision_trials_passed', 0)
        precision_overall_passed = data.get('precision_passed', False)
        
        if precision_failed > 0 or precision_passed_count > 0:
            if precision_overall_passed:
                report_lines.append(f"  {volume_ul}uL: Passed ({precision_passed_count} trials)")
            else:
                total_attempts = precision_failed + precision_passed_count
                if precision_failed > 0:
                    report_lines.append(f"  {volume_ul}uL: Failed ({total_attempts} trials total)")
                else:
                    report_lines.append(f"  {volume_ul}uL: No trials completed")
    
    report_lines.append("")
    
    # Calculate and show grand total trials
    grand_total = 0
    for volume in volumes:
        data = volume_report_data.get(volume, {})
        sobol_count = data.get('sobol_trials', 0)
        opt_count = data.get('optimization_trials', 0)
        precision_failed = data.get('precision_trials_failed', 0)
        precision_passed = data.get('precision_trials_passed', 0)
        volume_total = sobol_count + opt_count + precision_failed + precision_passed
        grand_total += volume_total
    
    report_lines.append(f"TOTAL TRIALS ACROSS ALL VOLUMES: {grand_total}")
    report_lines.append("")
    
    # Success check and diagnostics
    all_completed = completed_count == total_volumes
    if all_completed:
        report_lines.append("[SUCCESS] CALIBRATION SUCCESSFUL!")
    else:
        report_lines.append("[INCOMPLETE] CALIBRATION INCOMPLETE - DIAGNOSTICS:")
        report_lines.extend(generate_failure_diagnostics(volume_report_data, volumes))
    
    return "\n".join(report_lines)

def generate_failure_diagnostics(volume_report_data, volumes):
    """Generate diagnostic recommendations based on failure patterns."""
    
    diagnostics = []
    
    if not volumes:
        return diagnostics
    
    first_volume = volumes[0]
    first_data = volume_report_data.get(first_volume, {})
    
    # Check first volume completion
    first_completed = first_data.get('completed', False)
    first_candidate_found = first_data.get('candidate_found', False)
    
    if not first_completed:
        if not first_candidate_found:
            # Failed on optimization for first volume
            opt_count = first_data.get('optimization_trials', 0)
            time_failures = first_data.get('time_failures', 0)
            accuracy_failures = first_data.get('accuracy_failures', 0)
            
            if opt_count > 0:
                time_pass_rate = ((opt_count - time_failures) / opt_count) * 100
                accuracy_pass_rate = ((opt_count - accuracy_failures) / opt_count) * 100
                
                if time_pass_rate < 20:  # Less than 20% passing time
                    diagnostics.append("- Time restrictions appear too strict for the first volume")
                    diagnostics.append("  Recommendation: Increase BASE_TIME_SECONDS or TIME_SCALING_FACTOR")
                
                if accuracy_pass_rate < 20:  # Less than 20% passing accuracy
                    diagnostics.append("- Accuracy restrictions appear too strict for the first volume") 
                    diagnostics.append("  Recommendation: Increase BASE_DEVIATION_UL or DEVIATION_SCALING_FACTOR -or OVERASPIRATE_VOLUME_%")
            
            diagnostics.append(f"- First volume failed to find acceptable candidate after {opt_count} trials")
        
        else:
            # Found candidate but precision test failed
            diagnostics.append("- First volume precision test failed")
            diagnostics.append("  Recommendation: Increase BASE_VARIATION_UL (precision window too narrow)")
    
    else:
        # First volume completed, check progression to higher volumes
        failed_volumes = []
        for volume in volumes[1:]:  # Skip first volume
            data = volume_report_data.get(volume, {})
            if not data.get('completed', False):
                failed_volumes.append(volume)
        
        if failed_volumes:
            diagnostics.append("- First volume completed but later volumes failed")
            diagnostics.append("  Recommendation: The scaling factors may be too aggressive")
            diagnostics.append("  Consider increasing DEVIATION_SCALING_FACTOR, TIME_SCALING_FACTOR, or VARIATION_SCALING_FACTOR")
            
            # Check if it's mainly precision failures at higher volumes
            precision_failures = 0
            for vol in failed_volumes:
                data = volume_report_data.get(vol, {})
                if data.get('candidate_found', False) and not data.get('precision_passed', False):
                    precision_failures += 1
            
            if precision_failures > 0:
                diagnostics.append("  Focus on: VARIATION_SCALING_FACTOR (precision tests failing)")
    
    return diagnostics


def run_single_experiment(config_overrides=None):
    """Run a single experiment with optional configuration overrides
    
    Args:
        config_overrides (dict): Dictionary of configuration values to override defaults
                                 e.g., {'liquid': 'water', 'volumes': [0.1, 0.05], 'seed': 42}
    
    Returns:
        dict: Experiment results including paths, statistics, and completion status
    """
    # Start with default configuration
    config = get_default_config()
    
    # Apply any overrides
    if config_overrides:
        config.update(config_overrides)
        print(f"\nCONFIGURATION OVERRIDES APPLIED:")
        # Show only keys that differ from defaults to avoid noise
        default_cfg = get_default_config()
        for key, value in config_overrides.items():
            if key not in default_cfg or default_cfg[key] != value:
                print(f"   {key}: {value}")
    
    # Update global variables with the configuration (for backward compatibility)
    global LIQUID, SIMULATE, SEED, VOLUMES, MAX_WELLS, PRECISION_REPLICATES
    global BASE_TIME_SECONDS, USE_LLM_FOR_SCREENING, USE_LLM_FOR_OPTIMIZATION
    global BAYESIAN_MODEL_TYPE, AUTO_CALIBRATE_OVERVOLUME, OVERASPIRATE_BASE_UL
    global OVERASPIRATE_SCALING_PERCENT, INPUT_VIAL_STATUS_FILE
    
    LIQUID = config['liquid']
    SIMULATE = config['simulate'] 
    SEED = config['seed']
    VOLUMES = config['volumes']
    MAX_WELLS = config['max_wells']
    PRECISION_REPLICATES = config['precision_replicates']
    BASE_TIME_SECONDS = config['base_time_seconds']
    USE_LLM_FOR_SCREENING = config['use_llm_for_screening']
    USE_LLM_FOR_OPTIMIZATION = config['use_llm_for_optimization']
    BAYESIAN_MODEL_TYPE = config['bayesian_model_type']
    AUTO_CALIBRATE_OVERVOLUME = config['auto_calibrate_overvolume']
    OVERASPIRATE_BASE_UL = config['overaspirate_base_ul']
    OVERASPIRATE_SCALING_PERCENT = config['overaspirate_scaling_percent']
    INPUT_VIAL_STATUS_FILE = config['input_vial_status_file']
    
    # Handle new simplified vial_mode configuration
    if config_overrides and 'vial_mode' in config_overrides:
        vial_config = get_vial_config(config_overrides['vial_mode'])
        INPUT_VIAL_STATUS_FILE = vial_config['vial_file']
        print(f"🔧 Using vial mode: {config_overrides['vial_mode']} -> {INPUT_VIAL_STATUS_FILE}")
    
    print(f"\n📋 EXPERIMENT CONFIGURATION:")
    print(f"   Liquid: {LIQUID}")
    print(f"   Simulate: {SIMULATE}")
    print(f"   Volumes: {[f'{v*1000:.0f}uL' for v in VOLUMES]}")
    print(f"   Seed: {SEED}")
    print(f"   Max Wells: {MAX_WELLS}")
    print(f"   Precision Replicates: {PRECISION_REPLICATES}")
    print(f"   Vial File: {INPUT_VIAL_STATUS_FILE}")
    
    # Optional per-experiment vial management overrides
    # Allow config keys: vial_management_mode, vial_management, min_source_ml, refill_target_ml, max_measurement_ml, source_vial, measurement_vial, waste_vial, reservoir_index
    try:
        import calibration_sdl_base as base_module
        vm_mode = None
        vm_cfg = None
        if config_overrides:
            # Auto-infer maintain mode if a vial status file was provided and mode not explicitly set
            if 'vial_management_mode' in config_overrides:
                vm_mode = config_overrides['vial_management_mode']
            elif 'input_vial_status_file' in config_overrides:
                vm_mode = 'maintain'
            vm_keys = ['source_vial','measurement_vial','waste_vial','reservoir_index','min_source_ml','refill_target_ml','max_measurement_ml']
            present = {k: config_overrides[k] for k in vm_keys if k in config_overrides}
            if present:
                if 'reservoir_index' in present:
                    present['reservoir_index'] = int(present['reservoir_index'])
                for f in ['min_source_ml','refill_target_ml','max_measurement_ml']:
                    if f in present:
                        present[f] = float(present[f])
                vm_cfg = present
        base_module.set_vial_management(vm_mode, vm_cfg)
        if vm_mode or vm_cfg:
            print(f"[vial-mgmt] active: mode={vm_mode or 'inherit'} cfg_keys={(list(vm_cfg.keys()) if vm_cfg else [])}")
        
        # Verify the vial management mode was set correctly
        print(f"[vial-mgmt] Verification: global mode = {base_module._VIAL_MANAGEMENT_MODE_OVERRIDE}")
        print(f"[vial-mgmt] Verification: global config = {base_module._VIAL_MANAGEMENT_CONFIG_OVERRIDE}")
        
    except Exception as e:
        print(f"[vial-mgmt] override setup failed (non-fatal): {e}")
        import traceback
        traceback.print_exc()

    # Run the actual experiment logic
    return run_experiment_logic()

def main(config_overrides=None):
    """Main experiment function - can be called with configuration overrides"""
    # Call run_single_experiment which handles the config setup and calls the actual experiment logic
    return run_single_experiment(config_overrides)

def run_experiment_logic():
    """Core experiment logic separated from configuration handling"""
    lash_e, DENSITY_LIQUID, NEW_PIPET_EACH_TIME_SET, state = initialize_experiment()
    
    # Show vial management status at start of experiment
    try:
        import calibration_sdl_base as base_module
        vial_mode = base_module._VIAL_MANAGEMENT_MODE_OVERRIDE
        vial_config = base_module._VIAL_MANAGEMENT_CONFIG_OVERRIDE
        print(f"\n🔧 VIAL MANAGEMENT STATUS:")
        print(f"   Mode: {vial_mode or 'legacy (default)'}")
        if vial_config:
            print(f"   Config: {vial_config}")
        else:
            print(f"   Config: Using defaults")
        lash_e.logger.info(f"Vial management mode: {vial_mode or 'legacy'}")
    except Exception as e:
        print(f"Could not check vial management status: {e}")
    
    # Log experiment start (with error handling)
    try:
        lash_e.logger.info(f"Starting calibration experiment - liquid: {LIQUID}, volumes: {VOLUMES}")
        lash_e.logger.info(f"Configuration: seed={SEED}, simulate={SIMULATE}")
    except Exception as e:
        print(f"Error in experiment logging: {e}")
        
    # LLM Control Variables - Two separate settings for two different phases
    use_llm_for_screening = USE_LLM_FOR_SCREENING     # Use LLM instead of SOBOL for initial exploration (first volume only)
    use_llm_for_optimization = USE_LLM_FOR_OPTIMIZATION  # Use LLM instead of Bayesian for optimization loops
    
    # Bayesian model type for ax_client (separate from screening method)
    bayesian_model_type = BAYESIAN_MODEL_TYPE  # qEI, qLogEI, qNEHVI, etc.
    
    # Show optimization configuration
    print(f"\n🤖 OPTIMIZATION CONFIGURATION:")
    print(f"   📊 Initial Screening (first volume): {'LLM' if use_llm_for_screening else 'SOBOL'}")
    print(f"   🔍 Optimization Loops: {'LLM' if use_llm_for_optimization else f'Bayesian ({bayesian_model_type})'}")
    print(f"   🧠 Bayesian Model Type: {bayesian_model_type}")
    transition_names = {"relu": "ReLU (max)", "smooth": "Smooth (log)", "asymmetric": "Asymmetric (gentle fast penalty)"}
    print(f"   ⏱️  Time Transition: {transition_names.get(TIME_TRANSITION_MODE, TIME_TRANSITION_MODE)}")
    print(f"   🔧 LLM Available: {LLM_AVAILABLE}")
    if (use_llm_for_screening or use_llm_for_optimization) and not LLM_AVAILABLE:
        print(f"   ⚠️  WARNING: LLM requested but not available - will fallback to traditional methods")
    
    if not SIMULATE and SLACK_AVAILABLE:
        slack_agent.send_slack_message(f"Starting new modular calibration experiment with {LIQUID}")
    
    # Track results and optimal conditions
    completed_volumes = []  # (volume, params) pairs that passed precision test
    all_results = []  # All optimization trials (not precision test measurements)
    raw_measurements = []  # All individual measurements
    optimal_conditions = []  # Final optimal conditions for each volume
    blacklisted_params = []  # Parameters that failed precision tests
    # Note: criteria will be calculated per volume using get_volume_dependent_tolerances()
    trial_count = 0
    
    # Report data collection - track statistics for each volume
    volume_report_data = {}  # Dictionary keyed by volume with statistics
    
    # Create single output directory for entire experiment
    simulate_suffix = "_simulate" if SIMULATE else ""
    timestamp = datetime.now().strftime("%Y%m%d_%H%M%S" + f"_{LIQUID}{simulate_suffix}")
    autosave_dir = os.path.join(BASE_AUTOSAVE_DIR, timestamp)
    os.makedirs(autosave_dir, exist_ok=True)
    autosave_summary_path = os.path.join(autosave_dir, "experiment_summary_autosave.csv")
    autosave_raw_path = os.path.join(autosave_dir, "raw_replicate_data_autosave.csv")
    optimal_conditions_path = os.path.join(autosave_dir, "optimal_conditions.csv")
    
    # Save experiment configuration
    save_experiment_config(autosave_dir, NEW_PIPET_EACH_TIME_SET)
    
    for volume_index, volume in enumerate(VOLUMES):
        print(f"\n{'='*60}")
        print(f"🧪 VOLUME: {volume*1000:.0f}uL")
        print(f"{'='*60}")
        
        # Initialize report data for this volume
        volume_report_data[volume] = {
            'sobol_trials': 0,
            'optimization_trials': 0,
            'time_failures': 0,
            'accuracy_failures': 0,
            'precision_trials_attempted': 0,
            'precision_trials_failed': 0,
            'precision_trials_passed': 0,
            'precision_passed': False,
            'completed': False,
            'candidate_found': False
        }
        
        # Calculate volume-dependent tolerances
        is_first_volume = (volume_index == 0)  # First volume gets time optimization and constraints
        tolerances = get_volume_dependent_tolerances(volume, is_first_volume=is_first_volume)
        
        # Build criteria - only include time for first volume
        criteria = {
            'max_deviation_ul': tolerances['deviation_ul'],
        }
        if is_first_volume:
            criteria['max_time'] = tolerances['time_seconds']
            lash_e.logger.info(f"VOLUME {volume*1000:.0f}uL: First volume - time optimization ENABLED (max: {tolerances['time_seconds']:.1f}s)")
        else:
            lash_e.logger.info(f"VOLUME {volume*1000:.0f}uL: Subsequent volume - time optimization DISABLED (accuracy only)")
            lash_e.logger.info(f"Using time-optimized parameters from previous volumes")
        
        # Get optimization configuration for selective parameter optimization
        optimize_params, fixed_params = get_optimization_config(volume_index, completed_volumes, all_results)
        
        # DEBUG: Always show what we're optimizing
        print(f"🔧 OPTIMIZING: {len(optimize_params)} parameters: {optimize_params}")
        if fixed_params:
            print(f"� FIXED: {len(fixed_params)} parameters: {list(fixed_params.keys())}")
            print(f"   Fixed values: {fixed_params}")
        else:
            print(f"🔒 FIXED: No parameters fixed")
        print(f"   USE_SELECTIVE_OPTIMIZATION = {USE_SELECTIVE_OPTIMIZATION}")
        print(f"   completed_volumes = {len(completed_volumes)}")
        print(f"   volume_index = {volume_index}")
        
        # Check if we have enough wells remaining
        min_trials_needed = PRECISION_REPLICATES  # At minimum we need precision test wells
        if trial_count + min_trials_needed > MAX_WELLS:
            print(f"⚠️  SKIPPING: Not enough wells remaining (need ≥{min_trials_needed}, have {MAX_WELLS - trial_count})")
            break
        
        expected_mass = volume * DENSITY_LIQUID
        expected_time = volume * 10.146 + 9.5813
        
        # Create ax_client for this volume
        tip_volume = get_tip_volume_for_volume(lash_e, volume)
        print(f"Using tip volume: {tip_volume} mL for pipetting volume: {volume} mL")
        
        volume_completed = False
        candidate_params = None
        candidate_trial_number = None  # Track which trial the candidate came from
        all_screening_results = []  # Initialize for all volumes
        
        # Always create ax_client with the correct selective optimization configuration
        # Use half of the time cap as the maximum wait time constraint (only for first volume)
        max_wait_time = criteria.get('max_time', 30.0) / 2.0  # Default to 15s if no time constraint
        max_overaspirate_for_volume = get_max_overaspirate_ul(volume)
        ax_client = get_recommender().create_model(SEED, INITIAL_SUGGESTIONS, bayesian_batch_size=BATCH_SIZE, 
                                           volume=volume, tip_volume=tip_volume, model_type=bayesian_model_type, 
                                           optimize_params=optimize_params, fixed_params=fixed_params, simulate=SIMULATE,
                                           max_overaspirate_ul=max_overaspirate_for_volume, max_wait_time=max_wait_time)
        
        # Step 1: Determine starting candidate
        if len(completed_volumes) > 0:
            # Use the FIRST successful volume's parameters as starting point (most conservative)
            first_volume, first_params = completed_volumes[0]
            print(f"🔄 TESTING CONSERVATIVE BASELINE: Using parameters from FIRST successful volume {first_volume*1000:.0f}uL")
            candidate_params = first_params
            
            # Find the original trial number for these parameters
            first_optimal = optimal_conditions[0] if optimal_conditions else {}
            candidate_trial_number = first_optimal.get('trial_number', 'unknown')
        else:
            # First volume - need SOBOL/LLM initial exploration
            screening_method = "LLM" if use_llm_for_screening else "SOBOL"
            print(f"🎲 INITIAL SCREENING: Running {INITIAL_SUGGESTIONS} {screening_method} conditions...")
            
            # Run initial suggestions and collect all results
            screening_candidates = []  # Store all acceptable candidates
            
            # Generate all screening suggestions upfront
            screening_suggestions = []
            if use_llm_for_screening and LLM_AVAILABLE:
                # Use LLM for screening suggestions
                screening_suggestions = get_llm_suggestions(ax_client, INITIAL_SUGGESTIONS, all_results, 
                                                           volume=volume, liquid=LIQUID)
            else:
                # Use SOBOL for screening suggestions
                for i in range(INITIAL_SUGGESTIONS):
                    try:
                        params, trial_index = ax_client.get_next_trial()
                        screening_suggestions.append((params, trial_index))
                    except Exception as e:
                        print(f"   Could not generate screening trial {i+1}: {e}")
                        break
            
            for i, (params, trial_index) in enumerate(screening_suggestions):
                if trial_count >= MAX_WELLS - PRECISION_REPLICATES:
                    break
                    
                # Count this as a SOBOL trial (initial screening)
                volume_report_data[volume]['sobol_trials'] += 1
                
                check_if_measurement_vial_full(lash_e, state)
                liquid_source = get_liquid_source_with_vial_management(lash_e, state)
                result = pipet_and_measure(lash_e, liquid_source, state["measurement_vial_name"], volume, params, 
                                         expected_mass, expected_time, REPLICATES, SIMULATE, autosave_raw_path, 
                                         raw_measurements, LIQUID, NEW_PIPET_EACH_TIME_SET)
                
                # Get the most recent measurement for display
                recent_mass = raw_measurements[-1]['mass'] if raw_measurements else expected_mass
                recent_volume = raw_measurements[-1]['calculated_volume'] if raw_measurements else volume
                
                # Check if this trial meets criteria - convert % deviation to absolute uL
                deviation_pct = result.get('deviation', float('inf'))
                absolute_deviation_ul = (deviation_pct / 100) * (volume * 1000)  # Convert to uL
                
                # For non-first volumes, ignore time criteria
                if is_first_volume:
                    meets_criteria = (absolute_deviation_ul <= criteria['max_deviation_ul'] and 
                                    result.get('time', float('inf')) <= criteria['max_time'])
                else:
                    meets_criteria = (absolute_deviation_ul <= criteria['max_deviation_ul'])
                    
                status = "✅ CANDIDATE" if meets_criteria else "❌ reject"
                print(f"   Trial {i+1}/{INITIAL_SUGGESTIONS}: {recent_mass:.4f}g → {recent_volume*1000:.1f}uL, {result.get('deviation', 'N/A'):.1f}% dev, {result.get('time', 'N/A'):.0f}s - {status}")
                
                # Add result to optimizer - only use time scoring for first volume
                if is_first_volume:
                    volume_tolerances = get_volume_dependent_tolerances(volume, is_first_volume=True)
                    scaled_optimal_target = volume_tolerances.get('time_optimal_target', BASE_TIME_SECONDS)
                    get_recommender().add_result(ax_client, trial_index, result, BASE_TIME_SECONDS, scaled_optimal_target, TIME_TRANSITION_MODE)
                else:
                    # For subsequent volumes, pass None to disable time optimization in recommender
                    get_recommender().add_result(ax_client, trial_index, result, BASE_TIME_SECONDS, None, TIME_TRANSITION_MODE)
                result.update(params)
                result.update({"volume": volume, "trial_index": trial_index, "strategy": screening_method, "liquid": LIQUID, "time_reported": datetime.now().isoformat()})
                result = strip_tuples(result)
                all_results.append(result)
                if not SIMULATE:
                    pd.DataFrame([result]).to_csv(autosave_summary_path, mode='a', index=False, header=not os.path.exists(autosave_summary_path))
                
                trial_count += 1
                
                # Collect ALL screening results for calibration (regardless of criteria)
                screening_result_info = {
                    'params': params.copy(),
                    'deviation': result.get('deviation', float('inf')),
                    'time': result.get('time', float('inf')),
                    'score': result.get('deviation', float('inf')),
                    'trial_number': trial_count
                }
                all_screening_results.append(screening_result_info)
                
                # Collect acceptable candidates
                if meets_criteria:
                    candidate_info = {
                        'params': params.copy(),
                        'deviation': result.get('deviation', float('inf')),
                        'time': result.get('time', float('inf')),
                        'score': result.get('deviation', float('inf')),  # Use deviation as primary ranking criterion
                        'trial_number': trial_count  # Track which trial this came from
                    }
                    screening_candidates.append(candidate_info)
            
            # Choose the FIRST acceptable candidate (most conservative/transferable)
            if screening_candidates:
                # Sort by trial number (chronological order) to get first acceptable solution
                first_candidate = min(screening_candidates, key=lambda x: x['trial_number'])
                candidate_params = first_candidate['params']
                candidate_trial_number = first_candidate['trial_number']
                print(f"   ✅ Selected FIRST acceptable candidate from trial #{candidate_trial_number}: {first_candidate['deviation']:.1f}% deviation, {first_candidate['time']:.0f}s")
                print(f"   📊 Strategy: Using first successful solution for better transferability ({len(screening_candidates)} total candidates)")
                print(f"   📊 {len(screening_candidates)}/{INITIAL_SUGGESTIONS} {screening_method} trials met criteria")
            else:
                print(f"   ❌ No {screening_method} trials met criteria - will need optimization")
            
            print(f"   ✅ Completed {INITIAL_SUGGESTIONS} {screening_method} conditions")
        
        # Optional: Overvolume calibration phase (only for first volume)
        if is_first_volume and AUTO_CALIBRATE_OVERVOLUME and all_screening_results and len(VOLUMES) > 1:
            print(f"\n🔬 OVERVOLUME CALIBRATION: Starting automatic calibration...")
            
            # Get remaining volumes to test
            remaining_volumes = VOLUMES[1:]  # Skip first volume (already tested)
            
            # Run calibration using all screening results (not just candidates)
            new_base_ul, new_scaling_percent, calibration_data = calibrate_overvolume_parameters(
                all_screening_results, remaining_volumes, lash_e, state, 
                autosave_raw_path, raw_measurements, LIQUID, NEW_PIPET_EACH_TIME_SET, criteria, autosave_dir
            )
            
            # Update global parameters if calibration succeeded
            if new_base_ul is not None and new_scaling_percent is not None:
                global OVERASPIRATE_BASE_UL, OVERASPIRATE_SCALING_PERCENT
                old_base = OVERASPIRATE_BASE_UL
                old_scaling = OVERASPIRATE_SCALING_PERCENT
                
                OVERASPIRATE_BASE_UL = new_base_ul
                OVERASPIRATE_SCALING_PERCENT = new_scaling_percent
                
                print(f"   ✅ OVERVOLUME PARAMETERS UPDATED:")
                print(f"      Old: {old_base:.1f}uL + {old_scaling:.1f}%")
                print(f"      New: {OVERASPIRATE_BASE_UL:.1f}uL + {OVERASPIRATE_SCALING_PERCENT:.1f}%")
                
                # Store calibration info for reporting
                volume_report_data[volume]['overvolume_calibration'] = {
                    'enabled': True,
                    'old_base_ul': old_base,
                    'old_scaling_percent': old_scaling,
                    'new_base_ul': OVERASPIRATE_BASE_UL,
                    'new_scaling_percent': OVERASPIRATE_SCALING_PERCENT,
                    'calibration_data': calibration_data
                }
            else:
                print(f"   ❌ OVERVOLUME CALIBRATION FAILED - keeping original values")
                print(f"      Using: {OVERASPIRATE_BASE_UL:.1f}uL + {OVERASPIRATE_SCALING_PERCENT:.1f}%")
                
                volume_report_data[volume]['overvolume_calibration'] = {
                    'enabled': True,
                    'failed': True,
                    'keeping_original': True
                }
        elif is_first_volume and AUTO_CALIBRATE_OVERVOLUME:
            if not all_screening_results:
                print(f"   ⚠️  OVERVOLUME CALIBRATION: Skipped (no screening results)")
                reason = 'no_screening_results'
            elif len(VOLUMES) <= 1:
                print(f"   ⚠️  OVERVOLUME CALIBRATION: Skipped (single volume)")
                reason = 'single_volume'
            else:
                print(f"   ⚠️  OVERVOLUME CALIBRATION: Skipped (unknown reason)")
                reason = 'unknown'
                
            volume_report_data[volume]['overvolume_calibration'] = {
                'enabled': True,
                'skipped': True,
                'reason': reason
            }
        
        # Step 2: Optimization loop until we have a successful precision test
        while not volume_completed and trial_count < MAX_WELLS - PRECISION_REPLICATES:
            
            # If we don't have a candidate yet, we need to optimize
            if candidate_params is None:
                if is_first_volume:
                    print(f"🔍 OPTIMIZATION: Finding acceptable parameters (target: ≤{criteria['max_deviation_ul']:.0f}uL deviation, ≤{criteria['max_time']:.0f}s)")
                else:
                    print(f"🔍 OPTIMIZATION: Finding acceptable parameters (target: ≤{criteria['max_deviation_ul']:.0f}uL deviation, no time limit)")
                
                # Only load historical data from OTHER volumes, not current volume data (which is already in ax_client)
                if all_results and USE_HISTORICAL_DATA_FOR_OPTIMIZATION:
                    # Filter out results from current volume to avoid double-loading
                    historical_results = [r for r in all_results if r.get('volume') != volume]
                    if historical_results:
                        print(f"Loading {len(historical_results)} trials from previous volumes (excluding {len(all_results) - len(historical_results)} from current volume)")
                        load_previous_data_into_model(ax_client, historical_results)
                    else:
                        print(f"No historical data from other volumes to load")
                elif all_results and not USE_HISTORICAL_DATA_FOR_OPTIMIZATION:
                    print(f"Skipping historical data loading (USE_HISTORICAL_DATA_FOR_OPTIMIZATION = False)")
                    print(f"Each volume will optimize independently without using data from previous volumes")
                
                # Get suggestions and test them
                optimization_found = False
                while not optimization_found and trial_count < MAX_WELLS - PRECISION_REPLICATES:
                    try:
                        if use_llm_for_optimization and LLM_AVAILABLE:
                            # Use LLM for optimization suggestions
                            suggestions = get_llm_suggestions(ax_client, BATCH_SIZE, all_results, 
                                                             volume=volume, liquid=LIQUID)
                        else:
                            # Use Bayesian optimization
                            suggestions = get_recommender().get_suggestions(ax_client, volume, n=BATCH_SIZE)
                    except Exception:
                        suggestions = get_fallback_suggestions(ax_client, all_results, volume, BATCH_SIZE)
                    
                    if not suggestions:
                        print("   ❌ No more suggestions available")
                        break
                    
                    for params, trial_index in suggestions:
                        if trial_count >= MAX_WELLS - PRECISION_REPLICATES:
                            break
                            
                        # Skip if parameters are blacklisted
                        if params_are_blacklisted(params, blacklisted_params):
                            print(f"   ⚫ SKIPPING: Parameters blacklisted (failed previous precision test)")
                            continue
                        
                        # Count this as an optimization trial
                        volume_report_data[volume]['optimization_trials'] += 1
                        
                        check_if_measurement_vial_full(lash_e, state)
                        liquid_source = get_liquid_source_with_vial_management(lash_e, state)
                        result = pipet_and_measure(lash_e, liquid_source, state["measurement_vial_name"], volume, params, 
                                                 expected_mass, expected_time, REPLICATES, SIMULATE, autosave_raw_path, 
                                                 raw_measurements, LIQUID, NEW_PIPET_EACH_TIME_SET)
                        
                        # Get the most recent measurement for display
                        recent_mass = raw_measurements[-1]['mass'] if raw_measurements else expected_mass
                        recent_volume = raw_measurements[-1]['calculated_volume'] if raw_measurements else volume
                        
                        # Check if this trial meets criteria - convert % deviation to absolute uL
                        deviation_pct = result.get('deviation', float('inf'))
                        absolute_deviation_ul = (deviation_pct / 100) * (volume * 1000)  # Convert to uL
                        
                        # For non-first volumes, ignore time criteria
                        if is_first_volume:
                            time_fails = result.get('time', float('inf')) > criteria['max_time']
                            meets_criteria = not (time_fails or absolute_deviation_ul > criteria['max_deviation_ul'])
                            if time_fails:
                                volume_report_data[volume]['time_failures'] += 1
                        else:
                            meets_criteria = (absolute_deviation_ul <= criteria['max_deviation_ul'])
                            
                        if absolute_deviation_ul > criteria['max_deviation_ul']:
                            volume_report_data[volume]['accuracy_failures'] += 1
                        
                        status = "✅ CANDIDATE" if meets_criteria else "❌ reject"
                        print(f"   Optimization trial: {recent_mass:.4f}g → {recent_volume*1000:.1f}uL, {result.get('deviation', 'N/A'):.1f}% dev, {result.get('time', 'N/A'):.0f}s - {status}")
                        
                        # Add result to optimizer - only use time scoring for first volume
                        if is_first_volume:
                            volume_tolerances = get_volume_dependent_tolerances(volume, is_first_volume=True)
                            scaled_optimal_target = volume_tolerances.get('time_optimal_target', BASE_TIME_SECONDS)
                            get_recommender().add_result(ax_client, trial_index, result, BASE_TIME_SECONDS, scaled_optimal_target, TIME_TRANSITION_MODE)
                        else:
                            # For subsequent volumes, pass None to disable time optimization in recommender
                            get_recommender().add_result(ax_client, trial_index, result, BASE_TIME_SECONDS, None, TIME_TRANSITION_MODE)
                        result.update(params)
                        optimization_strategy = "LLM" if use_llm_for_optimization else "Bayesian"
                        result.update({"volume": volume, "trial_index": trial_index, "strategy": optimization_strategy, "liquid": LIQUID, "time_reported": datetime.now().isoformat()})
                        result = strip_tuples(result)
                        all_results.append(result)
                        if not SIMULATE:
                            pd.DataFrame([result]).to_csv(autosave_summary_path, mode='a', index=False, header=not os.path.exists(autosave_summary_path))
                        
                        trial_count += 1
                        
                        if meets_criteria:
                            candidate_params = params
                            candidate_trial_number = trial_count
                            optimization_found = True
                            volume_report_data[volume]['candidate_found'] = True
                            print(f"   ✅ FOUND ACCEPTABLE CANDIDATE from trial #{trial_count}!")
                            break
                
                if candidate_params is None:
                    print(f"❌ Could not find acceptable parameters for {volume*1000:.0f}uL within well limit")
                    break  # Move to next volume
            
            # Step 3: Precision test
            print(f"\n🎯 PRECISION TEST: Testing candidate parameters...")
            
            if trial_count + PRECISION_REPLICATES > MAX_WELLS:
                print(f"⚠️ Not enough wells remaining for precision test ({MAX_WELLS - trial_count} left)")
                break
            
            passed, precision_measurements, precision_times = run_precision_test(lash_e, state, candidate_params, volume, expected_mass, expected_time, autosave_raw_path, raw_measurements, LIQUID, NEW_PIPET_EACH_TIME_SET, tolerances['variation_ul'])
            trial_count += len(precision_measurements)
            
            # Track precision test results
            # First replicate (0) counts as final optimization trial, rest are precision trials
            if len(precision_measurements) > 0:
                # Count first replicate as optimization (candidate validation)
                volume_report_data[volume]['optimization_trials'] += 1
                
                # Count remaining replicates as precision trials
                precision_count = len(precision_measurements) - 1
                if precision_count > 0:
                    volume_report_data[volume]['precision_trials_attempted'] += precision_count
                    if passed:
                        volume_report_data[volume]['precision_trials_passed'] += precision_count
                        volume_report_data[volume]['precision_passed'] = True
                    else:
                        volume_report_data[volume]['precision_trials_failed'] += precision_count
            
            if passed:
                # SUCCESS! 
                completed_volumes.append((volume, candidate_params))
                volume_report_data[volume]['completed'] = True
                
                # Calculate actual performance metrics from precision test measurements
                avg_obtained_volume = np.mean(precision_measurements) if precision_measurements else volume
                
                # Calculate deviation: average difference from target volume in %
                deviations = [abs(measurement - volume) / volume * 100 for measurement in precision_measurements]
                avg_deviation_percent = np.mean(deviations)
                
                # Calculate variability: standard deviation of measurements in %
                std_volume = np.std(precision_measurements)
                variability_percent = (std_volume / volume) * 100  # CV as percentage
                
                # Calculate average time from precision test measurements
                avg_time_seconds = np.mean(precision_times) if precision_times and len(precision_times) > 0 else None
                
                optimal_condition = {
                    'target_volume_mL': volume,
                    'average_obtained_volume_mL': avg_obtained_volume,
                    'deviation_percent': avg_deviation_percent,  # Average deviation from target in %
                    'time_seconds': avg_time_seconds,            # Average time from precision test
                    'variability_percent': variability_percent, # Standard deviation as % of target
                    'trial_number': candidate_trial_number,     # Actual trial/well number where condition was discovered
                    'precision_replicates': len(precision_measurements),
                    **candidate_params  # Add all parameter values
                }
                
                optimal_conditions.append(optimal_condition)
                save_optimal_conditions(optimal_conditions, optimal_conditions_path)
                
                # Adaptive time scaling removed - time optimization only for first volume
                
                print(f"\n🎉 VOLUME {volume*1000:.0f}uL: ✅ COMPLETED")
                print(f"   Precision test PASSED - all {len(precision_measurements)} replicates within ±{tolerances['variation_ul']:.0f}uL range")
                volume_completed = True
                
            else:
                # FAILED! Blacklist these parameters and try again
                print(f"\n❌ PRECISION TEST FAILED - blacklisting parameters and finding new candidate")
                blacklisted_params.append(candidate_params.copy())
                candidate_params = None  # Force new optimization
        
        if not volume_completed:
            print(f"\n⚠️  VOLUME {volume*1000:.0f}uL: Could not complete within well limit ({MAX_WELLS - trial_count} wells remaining)")
        
        print(f"Wells used: {trial_count}/{MAX_WELLS}")
        
        if trial_count >= MAX_WELLS:
            print(f"Reached maximum wells ({MAX_WELLS}), stopping experiment.")
            break
    # Wrap up
    if not RETAIN_PIPET_BETWEEN_EXPERIMENTS:
        try:
            lash_e.nr_robot.remove_pipet()
        except Exception as e:
            print(f"Warning: could not remove pipet at experiment wrap-up: {e}")
    lash_e.nr_robot.return_vial_home(state["measurement_vial_name"])
    try:
        lash_e.nr_robot.move_home()
    except Exception:
        pass
    
    # Final summary
    print(f"\n{'='*60}")
    print(f"EXPERIMENT COMPLETE - {LIQUID.upper()} CALIBRATION")
    print(f"{'='*60}")
    print(f"Total trials used: {len(all_results)}/{MAX_WELLS} (includes {len([r for r in all_results if r.get('strategy') == 'PRECISION_TEST'])} precision test measurements)")
    print(f"Volumes attempted: {len(VOLUMES)}")
    print(f"Volumes completed: {len(completed_volumes)}")
    print(f"Parameters blacklisted: {len(blacklisted_params)} (failed precision tests)")
    
    if completed_volumes:
        print(f"\n✅ VOLUMES THAT PASSED PRECISION TEST:")
        for i, (vol, params) in enumerate(completed_volumes):
            optimal = optimal_conditions[i] if i < len(optimal_conditions) else {}
            deviation = optimal.get('deviation_percent')
            time_s = optimal.get('time_seconds')
            variability = optimal.get('variability_percent')
            avg_vol = optimal.get('average_obtained_volume_mL', vol) * 1000  # Convert to uL
            replicates = optimal.get('precision_replicates', PRECISION_REPLICATES)
            
            # Format values with proper None handling
            deviation_str = f"{deviation:.1f}%" if deviation is not None else "N/A"
            time_str = f"{time_s:.0f}s" if time_s is not None else "N/A"
            variability_str = f"{variability:.1f}%" if variability is not None else "N/A"
            
            print(f"  {vol*1000:.0f}uL → {avg_vol:.1f}uL (deviation: {deviation_str}, variability: {variability_str}, time: {time_str}, n={replicates})")
    else:
        print(f"\n❌ No volumes successfully completed calibration and precision test")
    
    if optimal_conditions:
        print(f"\n📁 OPTIMAL CONDITIONS SAVED:")
        print(f"   File: {optimal_conditions_path}")
        print(f"   Contains: {len(optimal_conditions)} volume(s) with optimized parameters")
        print(f"   Use this file for future pipetting with these volumes!")
    
    # Show detailed results for each volume
    results_df = pd.DataFrame(all_results)
    print(f"\n📊 WHAT ACTUALLY HAPPENED - STEP BY STEP:")
    print(f"🔍 DEBUG: all_results contains {len(all_results)} trials")
    if len(all_results) > 0:
        volumes_in_results = [r.get('volume') for r in all_results]
        unique_volumes = list(set(volumes_in_results))
        print(f"🔍 DEBUG: Volumes in all_results: {unique_volumes}")
        print(f"🔍 DEBUG: Volume counts: {pd.Series(volumes_in_results).value_counts().to_dict()}")
    
    # Count precision measurements from raw data
    precision_measurements_count = len([m for m in raw_measurements if m.get('replicate', -1) in range(PRECISION_REPLICATES)])
    optimization_trials_count = len(results_df)
    
    for volume in VOLUMES:
        vol_results = results_df[results_df['volume'] == volume] if 'volume' in results_df.columns else []
        volume_completed = any(v[0] == volume for v in completed_volumes)
        
        # Only show volumes that were actually tested (have results)
        if len(vol_results) > 0:
            print(f"\n🎯 Volume {volume*1000:.0f}uL:")
            
            # Count trials for this volume
            trials_count = len(vol_results)
            best = vol_results.loc[vol_results['deviation'].idxmin()]
            
            print(f"   📈 OPTIMIZATION PHASE:")
            print(f"      • Total optimization trials: {trials_count}")
            print(f"      • Best result: {best['deviation']:.1f}% deviation, {best['time']:.1f}s")
            
            if volume_completed:
                print(f"   ✅ PRECISION TEST PHASE:")
                print(f"      • Precision test: PASSED (all {PRECISION_REPLICATES} measurements within ±{tolerances['variation_ul']:.0f}uL)")
                print(f"      • Status: ✅ VOLUME COMPLETED & SAVED TO OPTIMAL CONDITIONS")
            else:
                print(f"   ❌ PRECISION TEST PHASE:")
                print(f"      • Precision test: FAILED (parameters blacklisted)")
                print(f"      • Status: ❌ VOLUME NOT COMPLETED")
    
    print(f"\n📋 EXPERIMENT SUMMARY:")
    print(f"   • Total optimization trials: {optimization_trials_count}")
    print(f"   • Total precision measurements: {precision_measurements_count}")
    print(f"   • Volumes completed: {len(completed_volumes)}/{len(VOLUMES)}")

    # Save analysis results (both simulation and real data)
    save_analysis(
        results_df,
        pd.DataFrame(raw_measurements),
        autosave_dir,
        include_shap=False,
        include_scatter=True,
        include_boxplots=False,
        include_pairplot=False,
        include_learning_curves=True,
        include_improvement=False,
        include_top_trials=False,
        optimal_conditions=optimal_conditions,
        learning_curve_metrics=['deviation','time']
    )
    
    if not SIMULATE and SLACK_AVAILABLE:
        try:
            completed_list = [f"{int(v*1000)}uL" for v, _ in completed_volumes]
            remaining_vols = [v for v in VOLUMES if v not in [cv for cv, _ in completed_volumes]]
            remaining_list = [f"{int(v*1000)}uL" for v in remaining_vols]
            completed_str = ", ".join(completed_list) if completed_list else "None"
            remaining_str = ", ".join(remaining_list) if remaining_list else "None"

            # Calculate per-volume metrics and overall statistics
            volume_summaries = []
            total_trials = 0
            
            for i, (volume, params) in enumerate(completed_volumes):
                # Get trial count for this volume from volume_report_data
                vol_data = volume_report_data.get(volume, {})
                vol_trials = (vol_data.get('sobol_trials', 0) + 
                             vol_data.get('optimization_trials', 0) + 
                             vol_data.get('precision_trials_passed', 0) + 
                             vol_data.get('precision_trials_failed', 0))
                total_trials += vol_trials
                
                # Get accuracy metrics from optimal_conditions
                if i < len(optimal_conditions):
                    oc = optimal_conditions[i]
                    deviation = oc.get('deviation_percent', 0)
                    variability = oc.get('variability_percent', 0)
                    volume_summaries.append(f"{int(volume*1000)}uL({vol_trials}t,{deviation:.1f}%,{variability:.1f}%)")
                else:
                    volume_summaries.append(f"{int(volume*1000)}uL({vol_trials}t,N/A,N/A)")
            
            # Calculate overall averages
            if optimal_conditions:
                avg_deviation = sum(oc.get('deviation_percent', 0) for oc in optimal_conditions) / len(optimal_conditions)
                avg_time = sum(oc.get('time_seconds', 0) for oc in optimal_conditions if oc.get('time_seconds')) / len([oc for oc in optimal_conditions if oc.get('time_seconds')])
            else:
                avg_deviation = 0
                avg_time = 0

            volumes_line = " ".join(volume_summaries) if volume_summaries else "None"
            time_str = f"{avg_time:.0f}s" if avg_time else "N/A"

            slack_msg = (
                f"🎯 Modular calibration with {LIQUID} COMPLETE\n"
                f"✅ {volumes_line}\n"
                f"🎯 Total: {total_trials} trials, {avg_deviation:.1f}% avg accuracy\n"
                f"⏱️ Avg time: {time_str}"
            )
            slack_agent.send_slack_message(slack_msg)
        except Exception as e:
            print(f"Warning: Failed to send detailed Slack summary: {e}")

    # Generate and save calibration report
    try:
        report_content = generate_calibration_report(volume_report_data, VOLUMES, completed_volumes)
        
        # Save report to file
        timestamp = datetime.now().strftime("%Y%m%d_%H%M%S")
        report_filename = f"calibration_report_{timestamp}.txt"
        report_path = os.path.join(autosave_dir, report_filename)
        
        with open(report_path, 'w', encoding='utf-8') as f:
            f.write(report_content)
        
        print(f"\n📊 CALIBRATION REPORT SAVED: {report_path}")
        
        # Simple completion status
        completed_count = len(completed_volumes)
        total_count = len(VOLUMES)
        if completed_count == total_count:
            print("[SUCCESS] CALIBRATION SUCCESSFUL!")
        else:
            print(f"[INCOMPLETE] CALIBRATION INCOMPLETE: {completed_count}/{total_count} volumes completed")
        
    except Exception as e:
        print(f"Warning: Failed to generate calibration report: {e}")
        report_path = None
    
    print(f"{'='*60}")
    
    # Log experiment completion
    lash_e.logger.info(f"Completed experiment: {len(completed_volumes)}/{len(VOLUMES)} volumes successful")
    
    # Return experiment results
    return {
        'success': len(completed_volumes) == len(VOLUMES),
        'completed_volumes': len(completed_volumes),
        'total_volumes': len(VOLUMES),
        'volumes': VOLUMES,
        'liquid': LIQUID,
        'simulate': SIMULATE,
        'seed': SEED,
        'autosave_dir': autosave_dir,
        'report_path': report_path,
        'volume_report_data': volume_report_data,
        'completed_volume_list': completed_volumes,
        'optimal_conditions': optimal_conditions
    }

def run_multiple_experiments(experiment_configs):
    """Run multiple experiments with different configurations
    
    Args:
        experiment_configs (list): List of dictionaries, each containing config overrides for one experiment
                                  e.g., [
                                      {'liquid': 'water', 'seed': 1},
                                      {'liquid': 'glycerol', 'seed': 2}, 
                                      {'volumes': [0.1, 0.05], 'precision_replicates': 6}
                                  ]
    
    Returns:
        list: List of experiment results
    """
    results = []
    
    print(f"\n{'='*80}")
    print(f"🚀 MULTI-EXPERIMENT BATCH: {len(experiment_configs)} experiments planned")
    print(f"{'='*80}")
    
    for i, config_overrides in enumerate(experiment_configs, 1):
        print(f"\n{'🧪'*3} EXPERIMENT {i}/{len(experiment_configs)} {'🧪'*3}")
        # Set global experiment index (0-based)
        global EXPERIMENT_INDEX
        EXPERIMENT_INDEX = i - 1
        print(f"[info] Set EXPERIMENT_INDEX={EXPERIMENT_INDEX}")
        
        # Show what's being changed for this experiment
        if config_overrides:
            print(f"📝 Configuration changes for this experiment:")
            for key, value in config_overrides.items():
                print(f"   • {key}: {value}")
        else:
            print(f"📝 Using default configuration (no overrides)")
        
        try:
            result = run_single_experiment(config_overrides)
            result['experiment_number'] = i
            result['config_overrides'] = config_overrides
            results.append(result)
            # Optional removal (disabled by default). Use cached controller.
            try:
                if not RETAIN_PIPET_BETWEEN_EXPERIMENTS and _CACHED_LASH_E is not None:
                    _CACHED_LASH_E.nr_robot.remove_pipette()
            except Exception:
                pass
            
            print(f"✅ Experiment {i} completed successfully")
            
        except Exception as e:
            error_result = {
                'experiment_number': i,
                'config_overrides': config_overrides,
                'error': str(e),
                'success': False
            }
            results.append(error_result)
            print(f"❌ Experiment {i} failed: {e}")
            
            # Ask if user wants to continue or stop
            if i < len(experiment_configs):
                print(f"\n⚠️  Experiment {i} failed. Continue with remaining experiments? (y/n): ", end="")
                choice = input().strip().lower()
                if choice != 'y':
                    print("🛑 Stopping multi-experiment batch")
                    break
    
    # Summary
    print(f"\n{'='*80}")
    print(f"📊 MULTI-EXPERIMENT BATCH SUMMARY")
    print(f"{'='*80}")
    successful = [r for r in results if r.get('success', True) != False]
    failed = [r for r in results if r.get('success', True) == False]
    
    print(f"✅ Successful experiments: {len(successful)}/{len(experiment_configs)}")
    print(f"❌ Failed experiments: {len(failed)}")
    
    if successful:
        print(f"\n🎉 Successful experiments:")
        for result in successful:
            overrides = result.get('config_overrides', {})
            summary = ", ".join([f"{k}={v}" for k, v in overrides.items()]) if overrides else "default config"
            print(f"   • Experiment {result['experiment_number']}: {summary}")
    
    if failed:
        print(f"\n💥 Failed experiments:")
        for result in failed:
            overrides = result.get('config_overrides', {})
            summary = ", ".join([f"{k}={v}" for k, v in overrides.items()]) if overrides else "default config"
            print(f"   • Experiment {result['experiment_number']}: {summary} - Error: {result.get('error', 'Unknown')}")
    
    return results

# Example usage functions
def example_volume_study():
    """Example: Test different volume sets"""
    experiments = [
        {'volumes': [0.1, 0.05, 0.01]},
        {'volumes': [0.2, 0.1, 0.05]},
        {'volumes': [0.05, 0.025, 0.01]}
    ]
    return run_multiple_experiments(experiments)

def run_glycerol():
    custom_experiments = [
        {'liquid': 'glycerol', 'volumes': [0.1, 0.05, 0.01], 'base_time_seconds': 60, 'simulate': False}
    ]
    run_multiple_experiments(custom_experiments)

def get_default_config():
    """Get default experiment configuration"""
    return {
        'liquid': LIQUID,  # str: 'water', 'glycerol', 'ethanol'
        'simulate': SIMULATE,  # bool: True/False
        'seed': SEED,  # int: random seed for reproducibility
        'initial_suggestions': INITIAL_SUGGESTIONS,  # int: number of SOBOL/LLM initial trials
        'batch_size': BATCH_SIZE,  # int: batch size for optimization loops
        'replicates': REPLICATES,  # int: replicates per optimization trial
        'precision_replicates': PRECISION_REPLICATES,  # int: replicates for final precision test
        'volumes': VOLUMES,  # list[float]: volumes in mL, e.g., [0.05, 0.025, 0.1]
        'max_wells': MAX_WELLS,  # int: maximum wellplate wells to use
        'input_vial_status_file': INPUT_VIAL_STATUS_FILE,  # str: path to vial CSV file
        'base_time_seconds': BASE_TIME_SECONDS,  # float: base time cutoff for optimization
        'time_scaling_factor': TIME_SCALING_FACTOR,  # float: seconds per 100uL above baseline
        'time_buffer_fraction': TIME_BUFFER_FRACTION,  # float: 0.0-1.0, optimal time buffer
        'time_transition_mode': TIME_TRANSITION_MODE,  # str: 'relu', 'smooth', 'asymmetric'
        'use_llm_for_screening': USE_LLM_FOR_SCREENING,  # bool: LLM vs SOBOL for initial exploration
        'use_llm_for_optimization': USE_LLM_FOR_OPTIMIZATION,  # bool: LLM vs Bayesian for optimization
        'bayesian_model_type': BAYESIAN_MODEL_TYPE,  # str: 'qEI', 'qLogEI', 'qNEHVI'
        'volume_tolerance_ranges': VOLUME_TOLERANCE_RANGES,  # list[dict]: tolerance specs by volume
        'overaspirate_base_ul': OVERASPIRATE_BASE_UL,  # float: base overaspirate volume in uL
        'overaspirate_scaling_percent': OVERASPIRATE_SCALING_PERCENT,  # float: % scaling per volume
        'auto_calibrate_overvolume': AUTO_CALIBRATE_OVERVOLUME,  # bool: enable auto overvolume calibration
        'overvolume_calibration_buffer_ul': OVERVOLUME_CALIBRATION_BUFFER_UL,  # float: safety buffer in uL
        'overvolume_max_base_ul': OVERVOLUME_MAX_BASE_UL,  # float: max allowed base overvolume uL
        'overvolume_max_percent': OVERVOLUME_MAX_PERCENT,  # float: max allowed scaling %
        'use_selective_optimization': USE_SELECTIVE_OPTIMIZATION,  # bool: optimize subset of params after first volume
        'use_historical_data_for_optimization': USE_HISTORICAL_DATA_FOR_OPTIMIZATION,  # bool: load previous volume data
        'volume_dependent_params': VOLUME_DEPENDENT_PARAMS,  # list[str]: params to optimize per volume
        'all_params': ALL_PARAMS,  # list[str]: all parameter names
        'base_autosave_dir': BASE_AUTOSAVE_DIR,  # str: directory for saving results
    }

if __name__ == "__main__":
    # SIMPLE PER-EXPERIMENT OVERRIDES (specify only what changes)
    # 
    # VIAL MANAGEMENT MODES (be explicit!):
    # - 'vial_management_mode': 'legacy' = no vial management (default if not specified)
    # - 'vial_management_mode': 'maintain' = refill source, empty measurement when thresholds hit
    # - 'vial_management_mode': 'swap' = swap source<->measurement when volumes cross
    # 
    # Vial Management Modes:
    # - 'legacy': Single vial for all volumes (uses calibration_vials_short.csv)
    # - 'maintain': Keep vials, use reservoir/waste for volume changes (uses calibration_vials_overnight.csv)
    # - 'swap': New vials for each volume, no reservoir/waste (uses calibration_vials_overnight.csv)
    #
    # NEW: Just specify vial_mode - the vial file is automatically selected!
    #
    EXPERIMENTS = [
<<<<<<< HEAD
        # Test LLM screening with maintain mode (simplified syntax)
        # {'liquid': 'water', 'volumes': [0.05, 0.025, 0.1], 
        #  'vial_mode': 'maintain',  # Automatically uses calibration_vials_overnight.csv
        #  'use_llm_for_screening': True},
        
        # Legacy mode example (simplified syntax)
        {'liquid': 'water', 'volumes': [0.05, 0.025, 0.1, 0.3, 0.8], 
         'vial_mode': 'legacy', 'simulate': SIMULATE},  # Automatically uses calibration_vials_short.csv
        
        # Swap mode example (simplified syntax)
        # {'liquid': 'water', 'volumes': [0.05, 0.025, 0.1], 
        #  'vial_mode': 'swap'},   # Automatically uses calibration_vials_overnight.csv
        
        # Old syntax still supported (for backward compatibility)
        # {'liquid': 'water', 'volumes': [0.05, 0.025, 0.1], 
        #  'vial_management_mode': 'maintain', 
        #  'input_vial_status_file': 'status/calibration_vials_overnight.csv'}, 
        #  'vial_management_mode': 'legacy', 'simulate': False, 'seed': 2},
        
        # Swap mode example
        # {'liquid': 'water', 'volumes': [0.2, 0.1], 
        #  'vial_management_mode': 'swap', 'precision_replicates': 6},
=======
        # ============================================================================
        # BASELINE EXPERIMENTS (Default: qEI, asymmetric time transition)
        # ============================================================================
        
        # Volume Set 1: [0.05, 0.025, 0.1] - 2 replicates
        {'liquid': 'water', 'volumes': [0.05, 0.025, 0.1], 'vial_mode': 'swap', 'seed': 1, 'simulate': False},
        {'liquid': 'water', 'volumes': [0.05, 0.025, 0.1], 'vial_mode': 'swap', 'seed': 2, 'simulate': False},
        
        # Volume Set 4: [0.05, 0.025, 0.1, 0.3, 0.8, 0.010] - 2 replicates
        {'liquid': 'water', 'volumes': [0.05, 0.025, 0.1, 0.3, 0.8, 0.010], 'vial_mode': 'swap', 'seed': 1, 'simulate': False},
        {'liquid': 'water', 'volumes': [0.05, 0.025, 0.1, 0.3, 0.8, 0.010], 'vial_mode': 'swap', 'seed': 2, 'simulate': False},
        
        # ============================================================================
        # BAYESIAN MODEL TYPE: qLogEI
        # ============================================================================
        
        # Volume Set 1: [0.05, 0.025, 0.1] - qLogEI
        {'liquid': 'water', 'volumes': [0.05, 0.025, 0.1], 'vial_mode': 'swap', 'seed': 1, 'bayesian_model_type': 'qLogEI', 'simulate': False},
        {'liquid': 'water', 'volumes': [0.05, 0.025, 0.1], 'vial_mode': 'swap', 'seed': 2, 'bayesian_model_type': 'qLogEI', 'simulate': False},
        
        # Volume Set 4: [0.05, 0.025, 0.1, 0.3, 0.8, 0.010] - qLogEI
        {'liquid': 'water', 'volumes': [0.05, 0.025, 0.1, 0.3, 0.8, 0.010], 'vial_mode': 'swap', 'seed': 1, 'bayesian_model_type': 'qLogEI', 'simulate': False},
        {'liquid': 'water', 'volumes': [0.05, 0.025, 0.1, 0.3, 0.8, 0.010], 'vial_mode': 'swap', 'seed': 2, 'bayesian_model_type': 'qLogEI', 'simulate': False},
        
        # ============================================================================
        # BAYESIAN MODEL TYPE: qNEHVI 
        # ============================================================================
        
        # Volume Set 1: [0.05, 0.025, 0.1] - qNEHVI
        {'liquid': 'water', 'volumes': [0.05, 0.025, 0.1], 'vial_mode': 'swap', 'seed': 1, 'bayesian_model_type': 'qNEHVI', 'simulate': False},
        {'liquid': 'water', 'volumes': [0.05, 0.025, 0.1], 'vial_mode': 'swap', 'seed': 2, 'bayesian_model_type': 'qNEHVI', 'simulate': False},
        
        # Volume Set 4: [0.05, 0.025, 0.1, 0.3, 0.8, 0.010] - qNEHVI
        {'liquid': 'water', 'volumes': [0.05, 0.025, 0.1, 0.3, 0.8, 0.010], 'vial_mode': 'swap', 'seed': 1, 'bayesian_model_type': 'qNEHVI', 'simulate': False},
        {'liquid': 'water', 'volumes': [0.05, 0.025, 0.1, 0.3, 0.8, 0.010], 'vial_mode': 'swap', 'seed': 2, 'bayesian_model_type': 'qNEHVI', 'simulate': False},
        
        # ============================================================================
        # TIME TRANSITION MODE: smooth (Default qEI)
        # ============================================================================
        
        # Volume Set 1: [0.05, 0.025, 0.1] - smooth
        {'liquid': 'water', 'volumes': [0.05, 0.025, 0.1], 'vial_mode': 'swap', 'seed': 1, 'time_transition_mode': 'smooth', 'simulate': False},
        {'liquid': 'water', 'volumes': [0.05, 0.025, 0.1], 'vial_mode': 'swap', 'seed': 2, 'time_transition_mode': 'smooth', 'simulate': False},
        
        # Volume Set 4: [0.05, 0.025, 0.1, 0.3, 0.8, 0.010] - smooth
        {'liquid': 'water', 'volumes': [0.05, 0.025, 0.1, 0.3, 0.8, 0.010], 'vial_mode': 'swap', 'seed': 1, 'time_transition_mode': 'smooth', 'simulate': False},
        {'liquid': 'water', 'volumes': [0.05, 0.025, 0.1, 0.3, 0.8, 0.010], 'vial_mode': 'swap', 'seed': 2, 'time_transition_mode': 'smooth', 'simulate': False},
        
        # ============================================================================
        # TIME TRANSITION MODE: relu (Default qEI)
        # ============================================================================
        
        # Volume Set 1: [0.05, 0.025, 0.1] - relu
        {'liquid': 'water', 'volumes': [0.05, 0.025, 0.1], 'vial_mode': 'swap', 'seed': 1, 'time_transition_mode': 'relu', 'simulate': False},
        {'liquid': 'water', 'volumes': [0.05, 0.025, 0.1], 'vial_mode': 'swap', 'seed': 2, 'time_transition_mode': 'relu', 'simulate': False},
        
        # Volume Set 4: [0.05, 0.025, 0.1, 0.3, 0.8, 0.010] - relu
        {'liquid': 'water', 'volumes': [0.05, 0.025, 0.1, 0.3, 0.8, 0.010], 'vial_mode': 'swap', 'seed': 1, 'time_transition_mode': 'relu', 'simulate': False},
        {'liquid': 'water', 'volumes': [0.05, 0.025, 0.1, 0.3, 0.8, 0.010], 'vial_mode': 'swap', 'seed': 2, 'time_transition_mode': 'relu', 'simulate': False},
        
        # ============================================================================
        # LLM SCREENING: True (Default qEI, asymmetric)
        # ============================================================================
        
        # Volume Set 1: [0.05, 0.025, 0.1] - LLM screening
        {'liquid': 'water', 'volumes': [0.05, 0.025, 0.1], 'vial_mode': 'swap', 'seed': 1, 'use_llm_for_screening': True, 'simulate': False},
        {'liquid': 'water', 'volumes': [0.05, 0.025, 0.1], 'vial_mode': 'swap', 'seed': 2, 'use_llm_for_screening': True, 'simulate': False},
        
        # Volume Set 4: [0.05, 0.025, 0.1, 0.3, 0.8, 0.010] - LLM screening
        {'liquid': 'water', 'volumes': [0.05, 0.025, 0.1, 0.3, 0.8, 0.010], 'vial_mode': 'swap', 'seed': 1, 'use_llm_for_screening': True, 'simulate': False},
        {'liquid': 'water', 'volumes': [0.05, 0.025, 0.1, 0.3, 0.8, 0.010], 'vial_mode': 'swap', 'seed': 2, 'use_llm_for_screening': True, 'simulate': False},
        
        # ============================================================================
        # LLM OPTIMIZATION: True (Default qEI, asymmetric)  
        # ============================================================================
        
        # Volume Set 1: [0.05, 0.025, 0.1] - LLM optimization
        {'liquid': 'water', 'volumes': [0.05, 0.025, 0.1], 'vial_mode': 'swap', 'seed': 1, 'use_llm_for_optimization': True, 'simulate': False},
        {'liquid': 'water', 'volumes': [0.05, 0.025, 0.1], 'vial_mode': 'swap', 'seed': 2, 'use_llm_for_optimization': True, 'simulate': False},
        
        # Volume Set 4: [0.05, 0.025, 0.1, 0.3, 0.8, 0.010] - LLM optimization
        {'liquid': 'water', 'volumes': [0.05, 0.025, 0.1, 0.3, 0.8, 0.010], 'vial_mode': 'swap', 'seed': 1, 'use_llm_for_optimization': True, 'simulate': False},
        {'liquid': 'water', 'volumes': [0.05, 0.025, 0.1, 0.3, 0.8, 0.010], 'vial_mode': 'swap', 'seed': 2, 'use_llm_for_optimization': True, 'simulate': False},
>>>>>>> 5540720d
    ]

    print("\nConfigured experiments:")
    for i, cfg in enumerate(EXPERIMENTS, 1):
        print(f"  {i}. {cfg}")
    run_multiple_experiments(EXPERIMENTS)<|MERGE_RESOLUTION|>--- conflicted
+++ resolved
@@ -2378,30 +2378,6 @@
     # NEW: Just specify vial_mode - the vial file is automatically selected!
     #
     EXPERIMENTS = [
-<<<<<<< HEAD
-        # Test LLM screening with maintain mode (simplified syntax)
-        # {'liquid': 'water', 'volumes': [0.05, 0.025, 0.1], 
-        #  'vial_mode': 'maintain',  # Automatically uses calibration_vials_overnight.csv
-        #  'use_llm_for_screening': True},
-        
-        # Legacy mode example (simplified syntax)
-        {'liquid': 'water', 'volumes': [0.05, 0.025, 0.1, 0.3, 0.8], 
-         'vial_mode': 'legacy', 'simulate': SIMULATE},  # Automatically uses calibration_vials_short.csv
-        
-        # Swap mode example (simplified syntax)
-        # {'liquid': 'water', 'volumes': [0.05, 0.025, 0.1], 
-        #  'vial_mode': 'swap'},   # Automatically uses calibration_vials_overnight.csv
-        
-        # Old syntax still supported (for backward compatibility)
-        # {'liquid': 'water', 'volumes': [0.05, 0.025, 0.1], 
-        #  'vial_management_mode': 'maintain', 
-        #  'input_vial_status_file': 'status/calibration_vials_overnight.csv'}, 
-        #  'vial_management_mode': 'legacy', 'simulate': False, 'seed': 2},
-        
-        # Swap mode example
-        # {'liquid': 'water', 'volumes': [0.2, 0.1], 
-        #  'vial_management_mode': 'swap', 'precision_replicates': 6},
-=======
         # ============================================================================
         # BASELINE EXPERIMENTS (Default: qEI, asymmetric time transition)
         # ============================================================================
@@ -2485,7 +2461,6 @@
         # Volume Set 4: [0.05, 0.025, 0.1, 0.3, 0.8, 0.010] - LLM optimization
         {'liquid': 'water', 'volumes': [0.05, 0.025, 0.1, 0.3, 0.8, 0.010], 'vial_mode': 'swap', 'seed': 1, 'use_llm_for_optimization': True, 'simulate': False},
         {'liquid': 'water', 'volumes': [0.05, 0.025, 0.1, 0.3, 0.8, 0.010], 'vial_mode': 'swap', 'seed': 2, 'use_llm_for_optimization': True, 'simulate': False},
->>>>>>> 5540720d
     ]
 
     print("\nConfigured experiments:")
