# --- cmc_pairings_workflow.py ---
import sys
sys.path.append("../utoronto_demo")
from cmc_shared import *
import analysis.cmc_exp_new as experimental_planner
import analysis.cmc_data_analysis as analyzer
from master_usdl_coordinator import Lash_E
from datetime import datetime
import os
import matplotlib.pyplot as plt
from matplotlib.gridspec import GridSpec
from matplotlib.colors import to_rgb
import seaborn as sns
import time


LOGGING_FOLDER = "../utoronto_demo/logs/"
MEASUREMENT_PROTOCOL_FILE = [
    r"C:\Protocols\CMC_Fluorescence.prt",
    r"C:\Protocols\CMC_Absorbance.prt"
]
<<<<<<< HEAD
simulate = False #Set to False to run with machine
enable_logging = False #Set to False to run with machine
run = 5  # This determines which Run group you are running
=======
simulate = True
enable_logging = True
run = 3  # This determines which Run group you are running
>>>>>>> d43c7187
INPUT_VIAL_STATUS_FILE = f"../utoronto_demo/status/CMC_double_input_{run}.csv"

# Load pairing data from CSV
data_in = pd.read_csv("../utoronto_demo/analysis/CMC_trial_assignment_with_runs.csv")  # Add full path if needed
data_in = data_in[data_in['Run'] == run]

# Extract pairings and ratios for this trial
pairings_and_ratios = []
for _, row in data_in.iterrows():
    pairings_and_ratios.append(
        ([row['Surfactant1'], row['Surfactant2']], [row['Ratio1'], row['Ratio2']])
    )


# Show user what’s being run and pause
print(f"Run {run} — Pairings and Ratios:")
for (sfs, ratios) in pairings_and_ratios:
    print(f"  {sfs[0]}:{ratios[0]} + {sfs[1]}:{ratios[1]}")

lash_e = Lash_E(INPUT_VIAL_STATUS_FILE, simulate=simulate)
lash_e.nr_robot.check_input_file()
lash_e.nr_track.check_input_file()

timestamp = datetime.now().strftime("%Y%m%d_%H%M%S")

surfactants_used = set()
for pair, _ in pairings_and_ratios:
    surfactants_used.update(pair)
surfactants_used.update(["water_large", "pyrene_DMSO"])
initial_volumes = {}
for surf in surfactants_used:
    try:
        initial_volumes[surf] = lash_e.nr_robot.get_vial_info(surf, 'vial_volume')
    except Exception as e:
        print(f"Warning: couldn't get initial volume for {surf}: {e}")


if not simulate:
    folder = f'C:/Users/Imaging Controller/Desktop/CMC/{timestamp}/'
    os.makedirs(folder, exist_ok=True)
    print(f"Folder created at: {folder}")
else:
    folder = None

if enable_logging:
    log_file_path = os.path.join(LOGGING_FOLDER, f"experiment_log_{timestamp}_sim{simulate}.txt")
    log_file = open(log_file_path, "w")
    sys.stdout = sys.stderr = log_file

lash_e.nr_track.get_new_wellplate()
starting_wp_index = 0
lash_e.nr_robot.prime_reservoir_line(1, 'water', 0.5)

surfactants = ['SDS', 'NaDC', 'NaC', 'CTAB', 'DTAB', 'TTAB', 'CAPB', 'CHAPS']
item_to_index = {item: i for i, item in enumerate(surfactants)}
n_substocks = len(surfactants) * 2
substock_name_list = [f'substock_{i}' for i in range(1, n_substocks + 1)]

# pairings_and_ratios = [
#     (['SDS', 'CAPB'], [0.5, 0.5]),
#     (['CTAB', 'TTAB'], [0.5, 0.5]),
#     (['CAPB', 'CHAPS'], [0.5, 0.5]),
# ] #Note: These will be read in from a csv file for the actual experiment

padded_ratios = []
pairing_labels = []
for pair, ratios in pairings_and_ratios:
    vector = [0.0] * len(surfactants)
    for surf, ratio in zip(pair, ratios):
        vector[item_to_index[surf]] = ratio
    padded_ratios.append(vector)
    label = "_".join(f"{s}-{r:.1f}" for s, r in zip(pair, ratios))
    pairing_labels.append(label)

substock_count = 0
summary_data = []
if not simulate:
    summary_file = os.path.join(folder, f"CMC_summary_{timestamp}.csv")
summary_columns = [
    "Surfactant_1", "Surfactant_2", "conc_1", "conc_2",
    "cmc_rough", "r2_rough", "A1_rough", "A2_rough", "dx_rough",
    "cmc_fine", "r2_fine", "A1_fine", "A2_fine", "dx_fine",
    "replicates"
]
if not simulate:
    with open(summary_file, "w") as f:
        f.write(",".join(summary_columns) + "\n")

for i, ratio in enumerate(padded_ratios):
    rough_vial = substock_name_list[substock_count]
    fine_vial = substock_name_list[substock_count + 1]
    substock_count += 2
    label = pairing_labels[i]
    pair, ratios = pairings_and_ratios[i]

    # Rough search
    rough_exp, _ = experimental_planner.generate_exp_flexible(surfactants, ratio, rough_screen=True)
    sub_stock_vols = rough_exp['surfactant_sub_stock_vols']
    wellplate_data = rough_exp['df']
    samples_per_assay = wellplate_data.shape[0]

    mix_surfactants(lash_e, sub_stock_vols, rough_vial)
    fill_water_vial(lash_e)
    create_wellplate_samples(lash_e, wellplate_data, rough_vial, starting_wp_index)

    if not simulate:
        time.sleep(600)
        results = lash_e.measure_wellplate(MEASUREMENT_PROTOCOL_FILE, range(starting_wp_index, starting_wp_index + samples_per_assay), plate_type="48 WELL PLATE", repeats=3)
        results_concat = merge_absorbance_and_fluorescence(coalesce_replicates_long(results))
        metrics_rough = analyze_and_save_results(folder, label + '_rough', wellplate_data, results_concat, analyzer, 'rough', log=True)
        cmc_rough = metrics_rough["CMC"]
        print("Rough CMC:", cmc_rough)
    else:
        cmc_rough = None

    starting_wp_index += samples_per_assay
    

    # Fine search
    fine_exp, _ = experimental_planner.generate_exp_flexible(surfactants, ratio, rough_screen=False, estimated_CMC=cmc_rough)
    sub_stock_vols = fine_exp['surfactant_sub_stock_vols']
    wellplate_data = fine_exp['df']
    samples_per_assay = wellplate_data.shape[0]

    mix_surfactants(lash_e, sub_stock_vols, fine_vial)
    fill_water_vial(lash_e)
    create_wellplate_samples(lash_e, wellplate_data, fine_vial, starting_wp_index)

    if not simulate:
        time.sleep(600)
        results = lash_e.measure_wellplate(MEASUREMENT_PROTOCOL_FILE, range(starting_wp_index, starting_wp_index + samples_per_assay), plate_type="48 WELL PLATE", repeats=3)
        results_concat = merge_absorbance_and_fluorescence(coalesce_replicates_long(results))
        metrics_fine = analyze_and_save_results(folder, label + '_fine', wellplate_data, results_concat, analyzer, 'fine')
        cmc_fine = metrics_fine["CMC"]
        print("Refined CMC:", cmc_fine)

    starting_wp_index += samples_per_assay

    if not simulate:
        with open(summary_file, "a") as f:
            f.write(",".join(str(x) for x in [
                pair[0], pair[1],
                ratios[0], ratios[1],
                metrics_rough.get("CMC"),
                metrics_rough.get("r2"),
                metrics_rough.get("A1"),
                metrics_rough.get("A2"),
                metrics_rough.get("dx"),
                metrics_fine.get("CMC"),
                metrics_fine.get("r2"),
                metrics_fine.get("A1"),
                metrics_fine.get("A2"),
                metrics_fine.get("dx"),
                3  # replicates, make configurable if needed
            ]) + "\n")
        print(f"Saved summary for {pair[0]} + {pair[1]}")

    if starting_wp_index >= 48 and i < len(padded_ratios) - 1:
        lash_e.discard_used_wellplate()
        lash_e.grab_new_wellplate()
        starting_wp_index = 0

if lash_e.nr_track.NR_OCCUPIED:
    lash_e.discard_used_wellplate()
    print("Workflow complete and wellplate discarded")

if not simulate:
    df = pd.read_csv(summary_file)
    # Generate 8 high-contrast, visually distinct colors using seaborn's color palette
    surf_set = ['SDS', 'NaDC', 'NaC', 'CTAB', 'DTAB', 'TTAB', 'CAPB', 'CHAPS']
    solo_cmc = {
        'SDS':   8.5,  # <-- Replace with actual value
        'NaDC':  5.34,
        'NaC':   14,
        'CTAB':  1.07,
        'DTAB':  15.85,
        'TTAB':  3.985,
        'CAPB':  0.627,
        'CHAPS': 8,
    }
    pair_indices = {(s1, s2): (surf_set.index(s1), surf_set.index(s2))
                for s1 in surf_set for s2 in surf_set}
    palette = sns.color_palette("tab10", n_colors=8)  # "tab10" is optimized for contrast

    # Map each surfactant to one color
    base_colors = {surf: color for surf, color in zip(surf_set, palette)}

    # Restore the previous clean layout, but add the missing CMC labels on the diagonals
    fig = plt.figure(figsize=(14, 12))
    gs = GridSpec(len(surf_set), len(surf_set), figure=fig, wspace=0.4, hspace=0.4)

    for (s1, s2), (i, j) in pair_indices.items():
        ax = fig.add_subplot(gs[i, j])

        if s1 == s2:
            ax.scatter([0.5], [solo_cmc[s1]], color=base_colors[s1], s=100)
            ax.set_title(f"{s1}", fontsize=8, color=base_colors[s1])
            ax.text(0.5, solo_cmc[s1], f"{solo_cmc[s1]:.2f}", fontsize=7,
                    ha='center', va='bottom', color=base_colors[s1])
        else:
            matching = df[((df['Surfactant_1'] == s1) & (df['Surfactant_2'] == s2)) |
                        ((df['Surfactant_1'] == s2) & (df['Surfactant_2'] == s1))]

            if not matching.empty:
                matching = matching.copy()
                matching['ratio_plot'] = matching.apply(
                    lambda row: row['conc_1'] if row['Surfactant_1'] == s1 else row['conc_2'],
                    axis=1
                )
                matching_sorted = matching.sort_values('ratio_plot')

                colors = []
                for r in matching_sorted['ratio_plot']:
                    color = tuple(
                        (1 - r) * base_colors[s1][k] + r * base_colors[s2][k]
                        for k in range(3)
                    )
                    colors.append(color)

                ax.scatter(matching_sorted['ratio_plot'], matching_sorted['cmc_fine'], c=colors, s=30)
                ax.plot(matching_sorted['ratio_plot'], matching_sorted['cmc_fine'], color='black', linewidth=0.5)

            ax.set_xticks([0.2, 0.5, 0.8])
            ax.set_yticks([])
            ax.set_xticklabels(['.2', '.5', '.8'], fontsize=6)
            ax.set_title(f'{s1}-{s2}', fontsize=7)
            ax.tick_params(axis='x', labelsize=6)
            ax.set_ylim(0.4, 2.6)
            ax.set_xlim(0, 1)

    fig.suptitle("CMC vs. Ratio with Color Interpolation and Solo CMC Markers", fontsize=16)
    fig.savefig(os.path.join(folder, "CMC_pairwise_plot.png"), dpi=300, bbox_inches='tight')
    #plt.show()

print("\n--- Volume Usage Summary ---")
for surf in surfactants_used:
    try:
        final_vol = lash_e.nr_robot.get_vial_info(surf, 'vial_volume')
        initial_vol = initial_volumes.get(surf, final_vol)
        used_vol = initial_vol - final_vol
        print(f"{surf}: used {used_vol:.2f} mL (from {initial_vol:.2f} -> {final_vol:.2f})")
    except Exception as e:
        print(f"{surf}: Error retrieving final volume — {e}")

if enable_logging:
    log_file.close()<|MERGE_RESOLUTION|>--- conflicted
+++ resolved
@@ -19,15 +19,9 @@
     r"C:\Protocols\CMC_Fluorescence.prt",
     r"C:\Protocols\CMC_Absorbance.prt"
 ]
-<<<<<<< HEAD
 simulate = False #Set to False to run with machine
 enable_logging = False #Set to False to run with machine
 run = 5  # This determines which Run group you are running
-=======
-simulate = True
-enable_logging = True
-run = 3  # This determines which Run group you are running
->>>>>>> d43c7187
 INPUT_VIAL_STATUS_FILE = f"../utoronto_demo/status/CMC_double_input_{run}.csv"
 
 # Load pairing data from CSV
