"""
Sample workflow for North Robotics automation.
This script demonstrates a typical liquid handling and measurement sequence.
Edit the parameters at the bottom to change the workflow.
"""
import sys
sys.path.append("../utoronto_demo") #Add the parent folder to the system path
import time #For pauses
from master_usdl_coordinator import Lash_E # This is the main class that coordinates the robot, photoreactor, and cytation

def sample_workflow(aspiration_volume: float, replicates: int = 3):
    """
    Run a sample workflow.

    Arguments:
        aspiration_volume (float): Volume (in mL) to transfer from each source vial to the target vial.
        replicates (int): Number of wells to dispense into (default: 3).

    Steps:
    1. Initialize the workstation (robot, track, cytation, photoreactors)
    2. Check the status of the input vials (user confirmation)
    3. Prepare the target vial to receive liquids
    4. Transfer liquid from source_vial_a to target_vial
    5. Transfer liquid from source_vial_b to target_vial
    6. Vortex the target vial
    7. Move the vial to the photoreactor and start the reaction
    8. Aspirate from the target vial after reaction
    9. Dispense into the wellplate
    10. Turn off the photoreactor
    11. Return the target vial to its home position
    12. Move the wellplate into the plate reader for measurements
    """

    # 1. Initialize the workstation (robot for pipetting, track for moving the wellplate, cytation for measuring the wellplate, photoreactors)
    """ 
    The argument here (INPUT_VIAL_STATUS_FILE) is the path to a file that tracks what vials are used in the workflow.
    The file should be a CSV with the following vial_names:
        - source_vial_a: Name of the first source vial 
        - source_vial_b: Name of the second source vial
        - target_vial: Name of the target vial
    See the example file  ../utoronto_demo/status/sample_input_vials.csv
    Note: You should create your own csv file with the vials you want to use in your workflow. 
    Note: If you set simulate=True, you can run your code without the robot, photoreactor, or cytation to see if there are any errors.
    """
    INPUT_VIAL_STATUS_FILE = "../utoronto_demo/status/sample_input_vials.csv"
    lash_e = Lash_E(INPUT_VIAL_STATUS_FILE,simulate=True) # Initialize the Lash_E class with the input vial status file

    # 2. Check the status of the input vials 
    lash_e.nr_robot.check_input_file() #outputs the values in sample_input_vials.csv and user must confirm by typing Enter if everything looks ok to proceed

    # 3. Prepare the target vial to receive liquids
    lash_e.nr_robot.move_vial_to_location(vial_name='target_vial', location='clamp', location_index=0) #move target_vial to clamp (location_index = 0 as there is only one clamp)
    lash_e.nr_robot.uncap_clamp_vial() # Instruct the robot to uncap the vial in the clamp

    # 4. Transfer liquid from source_vial_a to target_vial, then remove the pipet tip
    lash_e.nr_robot.dispense_from_vial_into_vial(source_vial_name='source_vial_a', dest_vial_name='target_vial', volume=aspiration_volume) #pipet the amount specified in aspiration_volume from source_vial_a to target_vial
    lash_e.nr_robot.remove_pipet() #remove the pipet tip it carries

    # 5. Transfer liquid from source_vial_b to target_vial, then remove the pipet
    lash_e.nr_robot.dispense_from_vial_into_vial(source_vial_name='source_vial_b', dest_vial_name='target_vial', volume=aspiration_volume) #pipet the amount specified in aspiration_volume from source_vial_b to target_vial
    lash_e.nr_robot.remove_pipet() #remove pipet tip

    # 6. Mix the target vial
    lash_e.nr_robot.recap_clamp_vial() # move the vial to the clamp to recap it
    lash_e.nr_robot.vortex_vial(vial_name='target_vial', vortex_time=2) # vortex the target_vial for 2 seconds

    # 7. Move the vial to the photoreactor and then turn on the fan to mix the stir bar
    REACTOR_NUM = 1  # Green reactor
<<<<<<< HEAD
    lash_e.nr_robot.move_vial_to_location('target_vial', location='photoreactor_array', location_index=0) #Move the target vial to the photoreactor
    lash_e.photoreactor.turn_on_reactor_led(reactor_num=REACTOR_NUM, intensity=100)
    lash_e.photoreactor.stir_reactor(reactor_num=REACTOR_NUM, rpm=600)
=======
    lash_e.nr_robot.move_vial_to_location(vial_name='target_vial', location='photoreactor_array', location_index=0) #Move the target vial to the photoreactor
    lash_e.photoreactor.turn_on_reactor_led(reactor_num=REACTOR_NUM, intensity=100) # Turn on the LED of the green reactor at 100% intensity
    lash_e.photoreactor.turn_on_reactor_fan(reactor_num=REACTOR_NUM, rpm=600) # Turn on the fan of the green reactor for stirring at 600 RPM 
>>>>>>> d3491b4b
    lash_e.nr_robot.move_home() # Move the robot to home position
    time.sleep(1) # Wait for 1 second (while the reactor is on)

<<<<<<< HEAD
    # 8. Aspirate from the target vial, ensuring the stir bar is first turned off
    """
    turn_off_reactor_fan(reactor_num: int)
        - reactor_num: Number of the reactor to turn off (e.g., 1 for the first reactor)
    aspirate_from_vial(vial_name: str, volume: float)
        - vial_name: Name of the vial to aspirate from
        - volume: Volume (in mL) to aspirate, here we use half of the aspiration volume
    """
    total_volume_for_wells = aspiration_volume * 0.5
    lash_e.photoreactor.turn_off_stirring(reactor_num=REACTOR_NUM)
    lash_e.nr_robot.aspirate_from_vial('target_vial', total_volume_for_wells)
=======
    # 8. Aspirate from the target vial, ensuring the stirring is first turned off
    total_volume_for_wells = aspiration_volume * 0.5 
    lash_e.photoreactor.turn_off_reactor_fan(reactor_num=REACTOR_NUM) # Turn off the stirring
    lash_e.nr_robot.aspirate_from_vial('target_vial', total_volume_for_wells) # Aspirate half the total volume from the target vial
>>>>>>> d3491b4b

    # 9. Dispense into the wellplate, then remove the pipet
    well_dispense_amount = total_volume_for_wells / replicates #This divides the total volume by the number of replicates
    well_indices = range(0, replicates) #This creates a list of indices from 0 to replicates-1
    dispense_volumes = [well_dispense_amount] * replicates #This creates a list which repeats the dispense amount for each well
    lash_e.nr_robot.dispense_into_wellplate(dest_wp_num_array=well_indices, amount_mL_array=dispense_volumes) #dispense the volumes (specified in dispense_volumes) into the wells (specified in well_indices)
    lash_e.nr_robot.remove_pipet() #remove pipet tip

    # 10. Turn off the photoreactor
    lash_e.photoreactor.turn_off_reactor_led(reactor_num=REACTOR_NUM)

    # 11. Return the target vial to its home position
    lash_e.nr_robot.return_vial_home('target_vial')

    # 12. Measure the wellplate
    MEASUREMENT_PROTOCOL_FILE = r"C:\Protocols\Quick_Measurement.prt" #Cytation protocol to run
    lash_e.measure_wellplate(MEASUREMENT_PROTOCOL_FILE, well_indices) #Move the wellplate to the cytation, run Quick_Measurement.prt for wells specified in well_indices, and return the wellplate

if __name__ == "__main__": #This is the main function that runs when the script is executed
    """
    Run the sample workflow with a 0.6 mL aspiration volume
    Edit the aspiration volume here to change the amount of liquid transferred; eg by writing sample_workflow(aspiration_volume=0.8) for 0.8 mL    
    You can also change the number of replicates here; eg by writing sample_workflow(aspiration_volume=0.6, replicates=4) for 4 replicates
    The default number of replicates is 3, if you don't specify it
    Note that by setting parameters you can quickly and easily change the workflow without having to edit the code (except here)
    """
    sample_workflow(aspiration_volume=0.6)<|MERGE_RESOLUTION|>--- conflicted
+++ resolved
@@ -66,36 +66,16 @@
 
     # 7. Move the vial to the photoreactor and then turn on the fan to mix the stir bar
     REACTOR_NUM = 1  # Green reactor
-<<<<<<< HEAD
-    lash_e.nr_robot.move_vial_to_location('target_vial', location='photoreactor_array', location_index=0) #Move the target vial to the photoreactor
-    lash_e.photoreactor.turn_on_reactor_led(reactor_num=REACTOR_NUM, intensity=100)
-    lash_e.photoreactor.stir_reactor(reactor_num=REACTOR_NUM, rpm=600)
-=======
     lash_e.nr_robot.move_vial_to_location(vial_name='target_vial', location='photoreactor_array', location_index=0) #Move the target vial to the photoreactor
     lash_e.photoreactor.turn_on_reactor_led(reactor_num=REACTOR_NUM, intensity=100) # Turn on the LED of the green reactor at 100% intensity
-    lash_e.photoreactor.turn_on_reactor_fan(reactor_num=REACTOR_NUM, rpm=600) # Turn on the fan of the green reactor for stirring at 600 RPM 
->>>>>>> d3491b4b
+    lash_e.photoreactor.stir_reactor(reactor_num=REACTOR_NUM, rpm=600) # Turn on the fan of the green reactor for stirring at 600 RPM 
     lash_e.nr_robot.move_home() # Move the robot to home position
     time.sleep(1) # Wait for 1 second (while the reactor is on)
 
-<<<<<<< HEAD
-    # 8. Aspirate from the target vial, ensuring the stir bar is first turned off
-    """
-    turn_off_reactor_fan(reactor_num: int)
-        - reactor_num: Number of the reactor to turn off (e.g., 1 for the first reactor)
-    aspirate_from_vial(vial_name: str, volume: float)
-        - vial_name: Name of the vial to aspirate from
-        - volume: Volume (in mL) to aspirate, here we use half of the aspiration volume
-    """
-    total_volume_for_wells = aspiration_volume * 0.5
-    lash_e.photoreactor.turn_off_stirring(reactor_num=REACTOR_NUM)
-    lash_e.nr_robot.aspirate_from_vial('target_vial', total_volume_for_wells)
-=======
     # 8. Aspirate from the target vial, ensuring the stirring is first turned off
     total_volume_for_wells = aspiration_volume * 0.5 
-    lash_e.photoreactor.turn_off_reactor_fan(reactor_num=REACTOR_NUM) # Turn off the stirring
+    lash_e.photoreactor.turn_off_stirring(reactor_num=REACTOR_NUM) # Turn off the stirring
     lash_e.nr_robot.aspirate_from_vial('target_vial', total_volume_for_wells) # Aspirate half the total volume from the target vial
->>>>>>> d3491b4b
 
     # 9. Dispense into the wellplate, then remove the pipet
     well_dispense_amount = total_volume_for_wells / replicates #This divides the total volume by the number of replicates
