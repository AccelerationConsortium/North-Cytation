import sys
import time
sys.path.append("../utoronto_demo")
from master_usdl_coordinator import Lash_E 
import pandas as pd
import numpy as np

def dispense_from_photoreactor_into_sample(lash_e,reaction_mixture_index,sample_index,volume=0.2):
    lash_e.nr_robot.dispense_from_vial_into_vial(reaction_mixture_index,sample_index,volume=volume)
    mix_current_sample(lash_e,sample_index)
    lash_e.nr_robot.remove_pipet()

def transfer_samples_into_wellplate_and_characterize(lash_e,sample_index,first_well_index,cytation_protocol_file_path,replicates,well_volume=0.2):
    lash_e.nr_robot.aspirate_from_vial(sample_index, well_volume*replicates)
    lash_e.nr_robot.dispense_into_wellplate(range(first_well_index,first_well_index+replicates), [well_volume]*replicates)
    lash_e.nr_robot.finish_pipetting()
    lash_e.measure_wellplate(cytation_protocol_file_path)

def mix_current_sample(lash_e, sample_index, repeats=3, volume=0.25):
    for _ in range (repeats):
        lash_e.nr_robot.dispense_from_vial_into_vial(sample_index,sample_index,volume=volume,move_to_aspirate=False,move_to_dispense=False)

#Define your workflow! Make sure that it has parameters that can be changed!
def sample_workflow(input_vial_status_file,cytation_protocol_file_path, initial_incubation_time=1200,incubation_time=18*60,interval=5*60,replicates=3):
  
    # Initial State of your Vials, so the robot can know where to pipet
    vial_status = pd.read_csv(input_vial_status_file, sep=r"\t", engine="python")
    print(vial_status)

    #This section is simply to create easier to remember and read indices for the vials
    vial_numbers = vial_status['vial index'].values #Gives you the values
    reagent_A_index = vial_status[vial_status['vial name']=="Reagent_A"]
    reagent_B_index = vial_status[vial_status['vial name']=="Reagent_B"]
    reaction_mixture_index = vial_status[vial_status['vial name']=="Rxn_Mixture"]
    
    #Get the active indices
    num_samples = vial_status.shape[0]-3 #Gets the total number of samples from the input vial
    sample_indices = vial_status.index.values[3:] #Gets the indices for the samples

    input("Only hit enter if the status of the vials (including open/close) is correct, otherwise hit ctrl-c")
    
    #Initialize the workstation, which includes the robot, track, cytation and photoreactors
    lash_e = Lash_E(input_vial_status_file)
    
    #Step 1: Add 20 µL "reagent A" (vial 0) to "reagent B" (vial 1).
<<<<<<< HEAD
    lash_e.nr_robot.dispense_from_vial_into_vial(reagent_A_index,reagent_B_index,volume=0.02)
    mix_current_sample(lash_e,reagent_B_index) #New method for mixing
    lash_e.nr_robot.remove_pipet() # This step is for pipetting up and down *3 to simulate mixing.
    
    #Step 2: incubate reagent A + B = "Working Reagent" (Vial 1) for 20 min
    time.sleep(initial_incubation_time)

    #Step 3: Add 150 µL "Working Reagent" (vial 1) to 950 µL deionized water (Vials 6-11) to dilute the Working Reagent.
    for i in sample_indices: 
        lash_e.nr_robot.dispense_from_vial_into_vial(reagent_B_index,i,volume=0.150)
        mix_current_sample(lash_e,i)
    lash_e.nr_robot.remove_pipet()
=======
    lash_e.nr_robot.aspirate_from_vial(47, 0.02)
    lash_e.nr_robot.dispense_into_vial(43, 0.02)
    lash_e.nr_robot.remove_pipet()
    #OAM: Better to do 20 uL with the small tip, then remove it
    #The small tip can't do the 500 uL in the next steps, so it has to be 200 uL or switch tips
    
    for _ in range (3):
        lash_e.nr_robot.aspirate_from_vial(43, 0.25)
        lash_e.nr_robot.dispense_into_vial(43, 0.25)
    lash_e.nr_robot.remove_pipet() # This step is for pipetting up and down *3 to simulate mixing.
    
    #Step 2: incubate reagent A + B = "Working Reagent" (Vial 1) for 20 min
    #time.sleep(1200)

    #Step 3: Add 150 µL "Woring Reagent" (vial 1) to 950 µL deionized water (Vials 6-11) to dilute the Working Reagent.
    for i in range (45, 46): 
        lash_e.nr_robot.aspirate_from_vial(43, 0.150)
        lash_e.nr_robot.dispense_into_vial(i, 0.150)
        for _ in range (3):
            lash_e.nr_robot.aspirate_from_vial(i, 0.25)
            lash_e.nr_robot.dispense_into_vial(i, 0.25)
>>>>>>> 0958d003
    
    #Step 4: Move the reaction mixture vial (vial 2) to the photoreactor to start the reaction.
    lash_e.nr_robot.move_vial_to_photoreactor(reaction_mixture_index, reactor_num=1)
    #Turn on photoreactor
    #Set photoreactor rpm to 600 

    #Step 5: Add 200 µL "reaction mixture" (vial in the photoreactor) to "Diluted Working Reagent" (Vials 6-11). 
            # Six aliquots need to be taken from the "reaction mixture" and added to the "diluted working reagent" at 0, 5, 10, 15, 20, 25 time marks for incubation (18 min).
<<<<<<< HEAD
    
    #Create a schedule using the given timings (interval and incubation time)
    schedule = pd.DataFrame(columns=['start_time', 'action', 'sample_index'])
    for i in range (0,num_samples):
        sample_index = sample_indices[i] #Which vial?
        schedule.loc[2*i]=[i*interval, 'dispense_from_reactor', sample_index]
        schedule.loc[2*i+1]=[i*interval+incubation_time, 'measure_samples', sample_index]
=======
    #interval = 5 * 60
    #incubation_time = 18 * 60
    #incubation_tracker = []
    #start_time = time.time()
    #next_plate_reading = incubation_tracker["start_time"] + incubation_time
 
    for i in range (45, 46):
        #next_addition_time = start_time + (i-6) * interval
        if True: #time.time() == next_addition_time:
            lash_e.nr_robot.aspirate_from_vial(2, 0.02)
            lash_e.nr_robot.dispense_into_vial(i, 0.02)
            for _ in range (3):
                lash_e.nr_robot.aspirate_from_vial(i, 0.25)
                lash_e.nr_robot.dispense_into_vial(i, 0.25)
            lash_e.nr_robot.remove_pipet()
>>>>>>> 0958d003

    schedule = schedule.sort_values(by='start_time') #sort in ascending time order
    print("Schedule: ", schedule)
    
    start_time = time.time()
    print("Starting timed portion at: ", start_time)
 
    #Let's complete the items one at a time
    items_completed = 0
    starting_well_index = 0
    while items_completed < schedule.shape[0]: #While we still have items to complete in our schedule
        active_item = schedule.iloc[items_completed]
        time_required = active_item['start_time'].values
        action_required = active_item['action'].values
        sample_index = active_item['sample_index'].values
        current_time = time.time()

        #If we reach the triggered item's required time:
        if current_time - start_time > time_required:
            print("Event triggered: " + action_required + f" from sample {sample_index}")
            print(f"Current Elapsed Time: {(current_time - start_time)/60} minutes")
            print(f"Intended Elapsed Time: {(time_required)/60} minutes")

            if action_required=="dispense_from_reactor":
                dispense_from_photoreactor_into_sample(lash_e,reaction_mixture_index,sample_index,volume=0.2)
                items_completed+=1
            elif action_required=="measure_samples":
                transfer_samples_into_wellplate_and_characterize(lash_e,sample_index,starting_well_index,cytation_protocol_file_path,replicates)
                starting_well_index += replicates
                items_completed+=1
        
        time.sleep(0.1)
        
#Note I will have a conversion of "A1" to 0 and "A2" to 1 for the future, so you could do ["A1", "A2", "A3"] if you prefer that over 0,1,2
#Your protocol needs to be made inside the gen5 software, including the automated export
sample_workflow("../utoronto_demo/status/Peroxide_assay_sample_input_vials_SQ.txt", r"C:\Protocols\Serena_Test_A1A3.prt")
<|MERGE_RESOLUTION|>--- conflicted
+++ resolved
@@ -43,7 +43,6 @@
     lash_e = Lash_E(input_vial_status_file)
     
     #Step 1: Add 20 µL "reagent A" (vial 0) to "reagent B" (vial 1).
-<<<<<<< HEAD
     lash_e.nr_robot.dispense_from_vial_into_vial(reagent_A_index,reagent_B_index,volume=0.02)
     mix_current_sample(lash_e,reagent_B_index) #New method for mixing
     lash_e.nr_robot.remove_pipet() # This step is for pipetting up and down *3 to simulate mixing.
@@ -56,29 +55,6 @@
         lash_e.nr_robot.dispense_from_vial_into_vial(reagent_B_index,i,volume=0.150)
         mix_current_sample(lash_e,i)
     lash_e.nr_robot.remove_pipet()
-=======
-    lash_e.nr_robot.aspirate_from_vial(47, 0.02)
-    lash_e.nr_robot.dispense_into_vial(43, 0.02)
-    lash_e.nr_robot.remove_pipet()
-    #OAM: Better to do 20 uL with the small tip, then remove it
-    #The small tip can't do the 500 uL in the next steps, so it has to be 200 uL or switch tips
-    
-    for _ in range (3):
-        lash_e.nr_robot.aspirate_from_vial(43, 0.25)
-        lash_e.nr_robot.dispense_into_vial(43, 0.25)
-    lash_e.nr_robot.remove_pipet() # This step is for pipetting up and down *3 to simulate mixing.
-    
-    #Step 2: incubate reagent A + B = "Working Reagent" (Vial 1) for 20 min
-    #time.sleep(1200)
-
-    #Step 3: Add 150 µL "Woring Reagent" (vial 1) to 950 µL deionized water (Vials 6-11) to dilute the Working Reagent.
-    for i in range (45, 46): 
-        lash_e.nr_robot.aspirate_from_vial(43, 0.150)
-        lash_e.nr_robot.dispense_into_vial(i, 0.150)
-        for _ in range (3):
-            lash_e.nr_robot.aspirate_from_vial(i, 0.25)
-            lash_e.nr_robot.dispense_into_vial(i, 0.25)
->>>>>>> 0958d003
     
     #Step 4: Move the reaction mixture vial (vial 2) to the photoreactor to start the reaction.
     lash_e.nr_robot.move_vial_to_photoreactor(reaction_mixture_index, reactor_num=1)
@@ -87,7 +63,6 @@
 
     #Step 5: Add 200 µL "reaction mixture" (vial in the photoreactor) to "Diluted Working Reagent" (Vials 6-11). 
             # Six aliquots need to be taken from the "reaction mixture" and added to the "diluted working reagent" at 0, 5, 10, 15, 20, 25 time marks for incubation (18 min).
-<<<<<<< HEAD
     
     #Create a schedule using the given timings (interval and incubation time)
     schedule = pd.DataFrame(columns=['start_time', 'action', 'sample_index'])
@@ -95,23 +70,6 @@
         sample_index = sample_indices[i] #Which vial?
         schedule.loc[2*i]=[i*interval, 'dispense_from_reactor', sample_index]
         schedule.loc[2*i+1]=[i*interval+incubation_time, 'measure_samples', sample_index]
-=======
-    #interval = 5 * 60
-    #incubation_time = 18 * 60
-    #incubation_tracker = []
-    #start_time = time.time()
-    #next_plate_reading = incubation_tracker["start_time"] + incubation_time
- 
-    for i in range (45, 46):
-        #next_addition_time = start_time + (i-6) * interval
-        if True: #time.time() == next_addition_time:
-            lash_e.nr_robot.aspirate_from_vial(2, 0.02)
-            lash_e.nr_robot.dispense_into_vial(i, 0.02)
-            for _ in range (3):
-                lash_e.nr_robot.aspirate_from_vial(i, 0.25)
-                lash_e.nr_robot.dispense_into_vial(i, 0.25)
-            lash_e.nr_robot.remove_pipet()
->>>>>>> 0958d003
 
     schedule = schedule.sort_values(by='start_time') #sort in ascending time order
     print("Schedule: ", schedule)
