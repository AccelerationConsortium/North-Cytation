--- conflicted
+++ resolved
@@ -16,19 +16,11 @@
 # --- Config ---
 SEED = 5
 SOBOL_CYCLES_PER_VOLUME = 2
-<<<<<<< HEAD
 BAYES_CYCLES_PER_VOLUME = 1
 SIMULATE = True
 REPLICATES = 5
 VOLUMES = [0.01,0.02,0.05,0.1]
 #VOLUMES = [0.01,0.02,0.05]
-=======
-BAYES_CYCLES_PER_VOLUME = 5
-SIMULATE = False
-REPLICATES = 3
-#VOLUMES = [0.01,0.02,0.05,0.1]
-VOLUMES = [0.10,0.05,0.02,0.01]
->>>>>>> fd9526c8
 DENSITY_LIQUID = 0.997  # g/mL
 EXPECTED_MASSES = [v * DENSITY_LIQUID for v in VOLUMES]
 EXPECTED_TIME = [v * 10.146 + 9.5813 for v in VOLUMES]
@@ -95,10 +87,6 @@
         replicate_end = datetime.now().isoformat()
         print("Mass measured: ", mass)
         masses.append(mass)
-<<<<<<< HEAD
-    end = datetime.now().timestamp()
-    empty_vial_if_needed("measurement_vial", "waste_vial")
-=======
 
         raw_entry = {
             "volume": volume,
@@ -110,7 +98,6 @@
         }
         raw_measurements.append(raw_entry)
     end = time.time()
->>>>>>> fd9526c8
 
     if not SIMULATE:
         mean_mass = np.mean(masses)
