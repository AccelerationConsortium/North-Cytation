--- conflicted
+++ resolved
@@ -17,12 +17,7 @@
 
 SEED = 7
 SOBOL_CYCLES_PER_VOLUME = 5
-<<<<<<< HEAD
 BAYES_CYCLES_PER_VOLUME = 27
-=======
-BAYES_CYCLES_PER_VOLUME = 1
-SIMULATE = LOGGING = True
->>>>>>> 0bb21dd0
 REPLICATES = 3
 VOLUMES = [0.01, 0.02, 0.05, 0.1]
 
