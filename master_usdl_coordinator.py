--- conflicted
+++ resolved
@@ -99,13 +99,8 @@
 
     def move_wellplate_to_cytation(self,wellplate_index=0,plate_type="96 WELL PLATE"):
         self.logger.info(f"Moving wellplate {wellplate_index} to Cytation")
-<<<<<<< HEAD
-        self.nr_track.grab_wellplate_from_location('pipetting_area', plate_type, waypoint_locations=['cytation_safe_area'])
-        input()
-=======
         self.nr_track.grab_wellplate_from_location('pipetting_area', plate_type)
         self.nr_track.move_through_path(['cytation_safe_area'])
->>>>>>> 3fc58ec5
         if not self.simulate:
             self.cytation.CarrierOut()
         self.nr_track.release_wellplate_in_location('cytation_tray', plate_type)
